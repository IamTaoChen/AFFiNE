--- conflicted
+++ resolved
@@ -1,4 +1,4 @@
-import { MessageCenter } from 'src/message/message.js';
+import { MessageCenter } from '../../../message/index.js';
 import { bareClient, client } from './request.js';
 import type { User } from './user';
 
@@ -114,19 +114,12 @@
 export async function createWorkspace(
   params: CreateWorkspaceParams
 ): Promise<{ id: string }> {
-<<<<<<< HEAD
-  // FIXME: avatar should be optional
-  return client
-    .post('api/workspace', { json: { ...params, avatar: '123' } })
-    .json();
-=======
   try {
     return client.post('api/workspace', { json: params }).json();
   } catch (error) {
     sendMessage(messageCode.createWorkspaceFailed);
     throw new RequestError('create workspace failed', error);
   }
->>>>>>> 819ab741
 }
 
 export interface UpdateWorkspaceParams {
@@ -246,18 +239,13 @@
   workspaceId: string,
   published = false
 ): Promise<ArrayBuffer> {
-<<<<<<< HEAD
-  if (published) {
-    return bareClient.get(`api/public/doc/${workspaceId}`).arrayBuffer();
-=======
   try {
     if (published) {
-      return bareClient.get(`api/workspace/${workspaceId}/doc`).arrayBuffer();
+      return bareClient.get(`api/public/doc/${workspaceId}`).arrayBuffer();
     }
     return client.get(`api/workspace/${workspaceId}/doc`).arrayBuffer();
   } catch (error) {
     sendMessage(messageCode.downloadWorkspaceFailed);
     throw new RequestError('download workspace failed', error);
->>>>>>> 819ab741
   }
 }