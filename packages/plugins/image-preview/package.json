{
  "name": "@affine/image-preview-plugin",
  "type": "module",
  "version": "0.10.0-canary.3",
  "description": "Image preview plugin",
  "affinePlugin": {
    "release": true,
    "entry": {
      "core": "./src/index.ts"
    }
  },
  "scripts": {
    "dev": "af dev",
    "build": "af build"
  },
  "dependencies": {
    "@affine/component": "workspace:*",
    "@affine/sdk": "workspace:*",
<<<<<<< HEAD
    "@blocksuite/icons": "2.1.34",
    "@toeverything/components": "^0.0.46",
=======
    "@blocksuite/icons": "2.1.35",
    "@toeverything/components": "^0.0.45",
>>>>>>> 9fc0152c
    "@toeverything/theme": "^0.7.20",
    "clsx": "^2.0.0",
    "foxact": "^0.2.20",
    "react-error-boundary": "^4.0.11",
    "swr": "2.2.4"
  },
  "devDependencies": {
    "@affine/plugin-cli": "workspace:*"
  }
}<|MERGE_RESOLUTION|>--- conflicted
+++ resolved
@@ -16,13 +16,8 @@
   "dependencies": {
     "@affine/component": "workspace:*",
     "@affine/sdk": "workspace:*",
-<<<<<<< HEAD
-    "@blocksuite/icons": "2.1.34",
+    "@blocksuite/icons": "2.1.35",
     "@toeverything/components": "^0.0.46",
-=======
-    "@blocksuite/icons": "2.1.35",
-    "@toeverything/components": "^0.0.45",
->>>>>>> 9fc0152c
     "@toeverything/theme": "^0.7.20",
     "clsx": "^2.0.0",
     "foxact": "^0.2.20",
