import { PageListHeader } from '@/components/header';
import { PageList } from '@/components/page-list';
import { TrashIcon } from '@blocksuite/icons';
import { ReactElement } from 'react';
import WorkspaceLayout from '@/components/workspace-layout';
import { useTranslation } from '@affine/i18n';
import { useAppState } from '@/providers/app-state-provider';
export const Trash = () => {
  const { pageList } = useAppState();
  const { t } = useTranslation();
  return (
    <>
      <PageListHeader icon={<TrashIcon />}>{t('Trash')}</PageListHeader>
<<<<<<< HEAD
      <PageList pageList={pageList.filter(p => p.trash)} isTrash={true} />
=======
      <PageList
        pageList={pageMetaList.filter(p => p.trash)}
        isTrash={true}
        listType="trash"
      />
>>>>>>> 57749561
    </>
  );
};

Trash.getLayout = function getLayout(page: ReactElement) {
  return <WorkspaceLayout>{page}</WorkspaceLayout>;
};

export default Trash;<|MERGE_RESOLUTION|>--- conflicted
+++ resolved
@@ -11,15 +11,11 @@
   return (
     <>
       <PageListHeader icon={<TrashIcon />}>{t('Trash')}</PageListHeader>
-<<<<<<< HEAD
-      <PageList pageList={pageList.filter(p => p.trash)} isTrash={true} />
-=======
       <PageList
-        pageList={pageMetaList.filter(p => p.trash)}
+        pageList={pageList.filter(p => p.trash)}
         isTrash={true}
         listType="trash"
       />
->>>>>>> 57749561
     </>
   );
 };
