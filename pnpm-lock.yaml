lockfileVersion: 5.4

importers:

  .:
    specifiers:
      '@changesets/cli': ^2.26.0
      '@playwright/test': ^1.29.1
      '@types/eslint': ^8.4.10
      '@types/node': ^18.11.17
      '@typescript-eslint/eslint-plugin': ^5.47.0
      '@typescript-eslint/parser': ^5.47.0
      eslint: ^8.30.0
      eslint-config-next: 12.3.1
      eslint-config-prettier: ^8.5.0
      eslint-plugin-prettier: ^4.2.1
      fake-indexeddb: 4.0.1
      got: ^12.5.3
      husky: ^8.0.2
      lint-staged: ^13.1.0
      prettier: ^2.7.1
      typescript: ^4.9.3
      vitest: ^0.26.3
    devDependencies:
      '@changesets/cli': 2.26.0
      '@playwright/test': 1.29.1
      '@types/eslint': 8.4.10
      '@types/node': 18.11.18
      '@typescript-eslint/eslint-plugin': 5.48.0_wxmz6cyorqfuzhhglktlvr5lve
      '@typescript-eslint/parser': 5.48.0_p4cjf2r47dnfiqufepc5hp43sq
      eslint: 8.31.0
      eslint-config-next: 12.3.1_p4cjf2r47dnfiqufepc5hp43sq
      eslint-config-prettier: 8.5.0_eslint@8.31.0
      eslint-plugin-prettier: 4.2.1_vkmhlldugy3fnk7p2bqhsfnaiq
      fake-indexeddb: 4.0.1
      got: 12.5.3
      husky: 8.0.2
      lint-staged: 13.1.0
      prettier: 2.7.1
      typescript: 4.9.3
      vitest: 0.26.3

  packages/app:
    specifiers:
      '@affine/datacenter': workspace:*
      '@blocksuite/blocks': 0.3.1-20230109032243-37ad3ba
      '@blocksuite/editor': 0.3.1-20230109032243-37ad3ba
      '@blocksuite/icons': ^2.0.2
      '@blocksuite/store': 0.3.1-20230109032243-37ad3ba
      '@emotion/css': ^11.10.0
      '@emotion/react': ^11.10.4
      '@emotion/server': ^11.10.0
      '@emotion/styled': ^11.10.4
      '@fontsource/poppins': ^4.5.10
      '@fontsource/space-mono': ^4.5.10
      '@mui/base': ^5.0.0-alpha.87
      '@mui/icons-material': ^5.10.9
      '@mui/material': ^5.8.6
      '@toeverything/pathfinder-logger': workspace:@affine/logger@*
      '@types/node': 18.7.18
      '@types/react': 18.0.20
      '@types/react-dom': 18.0.6
      '@types/wicg-file-system-access': ^2020.9.5
      chalk: ^4.1.2
      cmdk: ^0.1.20
      css-spring: ^4.1.0
      dayjs: ^1.11.7
      eslint: 8.22.0
      eslint-config-next: 12.3.1
      eslint-config-prettier: ^8.5.0
      eslint-plugin-prettier: ^4.2.1
      i18next: ^21.9.1
      lit: ^2.3.1
      next: 13.1.0
      next-debug-local: ^0.1.5
      next-pwa: ^5.6.0
      prettier: ^2.7.1
      quill: ^1.3.7
      quill-cursors: ^4.0.0
      raw-loader: ^4.0.2
      react: 18.2.0
      react-dom: 18.2.0
      react-i18next: ^11.18.4
      typescript: 4.8.3
      yjs: ^13.5.44
    dependencies:
      '@affine/datacenter': link:../data-center
      '@blocksuite/blocks': 0.3.1-20230109032243-37ad3ba_yjs@13.5.44
      '@blocksuite/editor': 0.3.1-20230109032243-37ad3ba_yjs@13.5.44
      '@blocksuite/icons': 2.0.4_w5j4k42lgipnm43s3brx6h3c34
      '@blocksuite/store': 0.3.1-20230109032243-37ad3ba_yjs@13.5.44
      '@emotion/css': 11.10.0
      '@emotion/react': 11.10.4_w5j4k42lgipnm43s3brx6h3c34
      '@emotion/server': 11.10.0_@emotion+css@11.10.0
      '@emotion/styled': 11.10.4_yiaqs725o7pcd7rteavrnhgj4y
      '@fontsource/poppins': 4.5.10
      '@fontsource/space-mono': 4.5.10
      '@mui/base': 5.0.0-alpha.101_7ey2zzynotv32rpkwno45fsx4e
      '@mui/icons-material': 5.10.9_5fncb4nagb4cvvcnwamw2rozfa
      '@mui/material': 5.10.9_af5ln35zuaotaffazii6n6bke4
      '@toeverything/pathfinder-logger': link:../logger
      cmdk: 0.1.21_7ey2zzynotv32rpkwno45fsx4e
      css-spring: 4.1.0
      dayjs: 1.11.7
      i18next: 21.10.0
      lit: 2.4.0
      next: 13.1.0_biqbaboplfbrettd7655fr4n2y
      next-debug-local: 0.1.5
      prettier: 2.7.1
      quill: 1.3.7
      quill-cursors: 4.0.0
      react: 18.2.0
      react-dom: 18.2.0_react@18.2.0
      react-i18next: 11.18.6_vfm63zmruocgezzfl2v26zlzpy
      yjs: 13.5.44
    devDependencies:
      '@types/node': 18.7.18
      '@types/react': 18.0.20
      '@types/react-dom': 18.0.6
      '@types/wicg-file-system-access': 2020.9.5
      chalk: 4.1.2
      eslint: 8.22.0
      eslint-config-next: 12.3.1_76twfck5d7crjqrmw4yltga7zm
      eslint-config-prettier: 8.5.0_eslint@8.22.0
      eslint-plugin-prettier: 4.2.1_i2cojdczqdiurzgttlwdgf764e
      next-pwa: 5.6.0_next@13.1.0
      raw-loader: 4.0.2
      typescript: 4.8.3

  packages/data-center:
    specifiers:
      '@blocksuite/blocks': ^0.3.1-20230109032243-37ad3ba
      '@blocksuite/store': ^0.3.1-20230109032243-37ad3ba
      '@playwright/test': ^1.29.1
      '@types/debug': ^4.1.7
      debug: ^4.3.4
      encoding: ^0.1.13
      fake-indexeddb: 4.0.1
      firebase: ^9.15.0
      idb-keyval: ^6.2.0
      ky: ^0.33.0
      ky-universal: ^0.11.0
      lib0: ^0.2.58
      swr: ^2.0.0
      typescript: ^4.8.4
      y-protocols: ^1.0.5
      yjs: ^13.5.44
    dependencies:
      '@blocksuite/blocks': 0.3.1-20230109032243-37ad3ba_yjs@13.5.44
      '@blocksuite/store': 0.3.1-20230109032243-37ad3ba_yjs@13.5.44
      debug: 4.3.4
      encoding: 0.1.13
      firebase: 9.15.0_encoding@0.1.13
      idb-keyval: 6.2.0
      ky: 0.33.1
      ky-universal: 0.11.0_ky@0.33.1
      lib0: 0.2.58
      swr: 2.0.0
      y-protocols: 1.0.5
      yjs: 13.5.44
    devDependencies:
      '@playwright/test': 1.29.1
      '@types/debug': 4.1.7
      fake-indexeddb: 4.0.1
      typescript: 4.9.3

  packages/logger:
    specifiers:
      '@types/react': ^18.0.21
      next: ^12.3.1
      react: ^18.2.0
      react-dom: ^18.2.0
      typescript: ^4.8.4
    dependencies:
      next: 12.3.1_biqbaboplfbrettd7655fr4n2y
      react: 18.2.0
      react-dom: 18.2.0_react@18.2.0
    devDependencies:
      '@types/react': 18.0.21
      typescript: 4.8.4

packages:

  /@ampproject/remapping/2.2.0:
    resolution: {integrity: sha512-qRmjj8nj9qmLTQXXmaR1cck3UXSRMPrbsLJAasZpF+t3riI71BXed5ebIOYwQntykeZuhjsdweEc9BxH5Jc26w==}
    engines: {node: '>=6.0.0'}
    dependencies:
      '@jridgewell/gen-mapping': 0.1.1
      '@jridgewell/trace-mapping': 0.3.17
    dev: true

  /@apideck/better-ajv-errors/0.3.6_ajv@8.11.2:
    resolution: {integrity: sha512-P+ZygBLZtkp0qqOAJJVX4oX/sFo5JR3eBWwwuqHHhK0GIgQOKWrAfiAaWX0aArHkRWHMuggFEgAZNxVPwPZYaA==}
    engines: {node: '>=10'}
    peerDependencies:
      ajv: '>=8'
    dependencies:
      ajv: 8.11.2
      json-schema: 0.4.0
      jsonpointer: 5.0.1
      leven: 3.1.0
    dev: true

  /@babel/code-frame/7.18.6:
    resolution: {integrity: sha512-TDCmlK5eOvH+eH7cdAFlNXeVJqWIQ7gW9tY1GJIpUtFb6CmjVyq2VM3u71bOyR8CRihcCgMUYoDNyLXao3+70Q==}
    engines: {node: '>=6.9.0'}
    dependencies:
      '@babel/highlight': 7.18.6

  /@babel/compat-data/7.20.5:
    resolution: {integrity: sha512-KZXo2t10+/jxmkhNXc7pZTqRvSOIvVv/+lJwHS+B2rErwOyjuVRh60yVpb7liQ1U5t7lLJ1bz+t8tSypUZdm0g==}
    engines: {node: '>=6.9.0'}
    dev: true

  /@babel/core/7.20.5:
    resolution: {integrity: sha512-UdOWmk4pNWTm/4DlPUl/Pt4Gz4rcEMb7CY0Y3eJl5Yz1vI8ZJGmHWaVE55LoxRjdpx0z259GE9U5STA9atUinQ==}
    engines: {node: '>=6.9.0'}
    dependencies:
      '@ampproject/remapping': 2.2.0
      '@babel/code-frame': 7.18.6
      '@babel/generator': 7.20.5
      '@babel/helper-compilation-targets': 7.20.0_@babel+core@7.20.5
      '@babel/helper-module-transforms': 7.20.2
      '@babel/helpers': 7.20.6
      '@babel/parser': 7.20.5
      '@babel/template': 7.18.10
      '@babel/traverse': 7.20.5
      '@babel/types': 7.20.5
      convert-source-map: 1.9.0
      debug: 4.3.4
      gensync: 1.0.0-beta.2
      json5: 2.2.1
      semver: 6.3.0
    transitivePeerDependencies:
      - supports-color
    dev: true

  /@babel/generator/7.20.5:
    resolution: {integrity: sha512-jl7JY2Ykn9S0yj4DQP82sYvPU+T3g0HFcWTqDLqiuA9tGRNIj9VfbtXGAYTTkyNEnQk1jkMGOdYka8aG/lulCA==}
    engines: {node: '>=6.9.0'}
    dependencies:
      '@babel/types': 7.20.5
      '@jridgewell/gen-mapping': 0.3.2
      jsesc: 2.5.2
    dev: true

  /@babel/generator/7.20.7:
    resolution: {integrity: sha512-7wqMOJq8doJMZmP4ApXTzLxSr7+oO2jroJURrVEp6XShrQUObV8Tq/D0NCcoYg2uHqUrjzO0zwBjoYzelxK+sw==}
    engines: {node: '>=6.9.0'}
    dependencies:
      '@babel/types': 7.20.7
      '@jridgewell/gen-mapping': 0.3.2
      jsesc: 2.5.2
    dev: true

  /@babel/helper-annotate-as-pure/7.18.6:
    resolution: {integrity: sha512-duORpUiYrEpzKIop6iNbjnwKLAKnJ47csTyRACyEmWj0QdUrm5aqNJGHSSEQSUAvNW0ojX0dOmK9dZduvkfeXA==}
    engines: {node: '>=6.9.0'}
    dependencies:
      '@babel/types': 7.20.5
    dev: true

  /@babel/helper-builder-binary-assignment-operator-visitor/7.18.9:
    resolution: {integrity: sha512-yFQ0YCHoIqarl8BCRwBL8ulYUaZpz3bNsA7oFepAzee+8/+ImtADXNOmO5vJvsPff3qi+hvpkY/NYBTrBQgdNw==}
    engines: {node: '>=6.9.0'}
    dependencies:
      '@babel/helper-explode-assignable-expression': 7.18.6
      '@babel/types': 7.20.5
    dev: true

  /@babel/helper-compilation-targets/7.20.0_@babel+core@7.20.5:
    resolution: {integrity: sha512-0jp//vDGp9e8hZzBc6N/KwA5ZK3Wsm/pfm4CrY7vzegkVxc65SgSn6wYOnwHe9Js9HRQ1YTCKLGPzDtaS3RoLQ==}
    engines: {node: '>=6.9.0'}
    peerDependencies:
      '@babel/core': ^7.0.0
    dependencies:
      '@babel/compat-data': 7.20.5
      '@babel/core': 7.20.5
      '@babel/helper-validator-option': 7.18.6
      browserslist: 4.21.4
      semver: 6.3.0
    dev: true

  /@babel/helper-compilation-targets/7.20.7_@babel+core@7.20.5:
    resolution: {integrity: sha512-4tGORmfQcrc+bvrjb5y3dG9Mx1IOZjsHqQVUz7XCNHO+iTmqxWnVg3KRygjGmpRLJGdQSKuvFinbIb0CnZwHAQ==}
    engines: {node: '>=6.9.0'}
    peerDependencies:
      '@babel/core': ^7.0.0
    dependencies:
      '@babel/compat-data': 7.20.5
      '@babel/core': 7.20.5
      '@babel/helper-validator-option': 7.18.6
      browserslist: 4.21.4
      lru-cache: 5.1.1
      semver: 6.3.0
    dev: true

  /@babel/helper-create-class-features-plugin/7.20.7_@babel+core@7.20.5:
    resolution: {integrity: sha512-LtoWbDXOaidEf50hmdDqn9g8VEzsorMexoWMQdQODbvmqYmaF23pBP5VNPAGIFHsFQCIeKokDiz3CH5Y2jlY6w==}
    engines: {node: '>=6.9.0'}
    peerDependencies:
      '@babel/core': ^7.0.0
    dependencies:
      '@babel/core': 7.20.5
      '@babel/helper-annotate-as-pure': 7.18.6
      '@babel/helper-environment-visitor': 7.18.9
      '@babel/helper-function-name': 7.19.0
      '@babel/helper-member-expression-to-functions': 7.20.7
      '@babel/helper-optimise-call-expression': 7.18.6
      '@babel/helper-replace-supers': 7.20.7
      '@babel/helper-split-export-declaration': 7.18.6
    transitivePeerDependencies:
      - supports-color
    dev: true

  /@babel/helper-create-regexp-features-plugin/7.20.5_@babel+core@7.20.5:
    resolution: {integrity: sha512-m68B1lkg3XDGX5yCvGO0kPx3v9WIYLnzjKfPcQiwntEQa5ZeRkPmo2X/ISJc8qxWGfwUr+kvZAeEzAwLec2r2w==}
    engines: {node: '>=6.9.0'}
    peerDependencies:
      '@babel/core': ^7.0.0
    dependencies:
      '@babel/core': 7.20.5
      '@babel/helper-annotate-as-pure': 7.18.6
      regexpu-core: 5.2.2
    dev: true

  /@babel/helper-define-polyfill-provider/0.3.3_@babel+core@7.20.5:
    resolution: {integrity: sha512-z5aQKU4IzbqCC1XH0nAqfsFLMVSo22SBKUc0BxGrLkolTdPTructy0ToNnlO2zA4j9Q/7pjMZf0DSY+DSTYzww==}
    peerDependencies:
      '@babel/core': ^7.4.0-0
    dependencies:
      '@babel/core': 7.20.5
      '@babel/helper-compilation-targets': 7.20.7_@babel+core@7.20.5
      '@babel/helper-plugin-utils': 7.20.2
      debug: 4.3.4
      lodash.debounce: 4.0.8
      resolve: 1.22.1
      semver: 6.3.0
    transitivePeerDependencies:
      - supports-color
    dev: true

  /@babel/helper-environment-visitor/7.18.9:
    resolution: {integrity: sha512-3r/aACDJ3fhQ/EVgFy0hpj8oHyHpQc+LPtJoY9SzTThAsStm4Ptegq92vqKoE3vD706ZVFWITnMnxucw+S9Ipg==}
    engines: {node: '>=6.9.0'}
    dev: true

  /@babel/helper-explode-assignable-expression/7.18.6:
    resolution: {integrity: sha512-eyAYAsQmB80jNfg4baAtLeWAQHfHFiR483rzFK+BhETlGZaQC9bsfrugfXDCbRHLQbIA7U5NxhhOxN7p/dWIcg==}
    engines: {node: '>=6.9.0'}
    dependencies:
      '@babel/types': 7.20.7
    dev: true

  /@babel/helper-function-name/7.19.0:
    resolution: {integrity: sha512-WAwHBINyrpqywkUH0nTnNgI5ina5TFn85HKS0pbPDfxFfhyR/aNQEn4hGi1P1JyT//I0t4OgXUlofzWILRvS5w==}
    engines: {node: '>=6.9.0'}
    dependencies:
      '@babel/template': 7.18.10
      '@babel/types': 7.20.5
    dev: true

  /@babel/helper-hoist-variables/7.18.6:
    resolution: {integrity: sha512-UlJQPkFqFULIcyW5sbzgbkxn2FKRgwWiRexcuaR8RNJRy8+LLveqPjwZV/bwrLZCN0eUHD/x8D0heK1ozuoo6Q==}
    engines: {node: '>=6.9.0'}
    dependencies:
      '@babel/types': 7.20.5
    dev: true

  /@babel/helper-member-expression-to-functions/7.20.7:
    resolution: {integrity: sha512-9J0CxJLq315fEdi4s7xK5TQaNYjZw+nDVpVqr1axNGKzdrdwYBD5b4uKv3n75aABG0rCCTK8Im8Ww7eYfMrZgw==}
    engines: {node: '>=6.9.0'}
    dependencies:
      '@babel/types': 7.20.7
    dev: true

  /@babel/helper-module-imports/7.18.6:
    resolution: {integrity: sha512-0NFvs3VkuSYbFi1x2Vd6tKrywq+z/cLeYC/RJNFrIX/30Bf5aiGYbtvGXolEktzJH8o5E5KJ3tT+nkxuuZFVlA==}
    engines: {node: '>=6.9.0'}
    dependencies:
      '@babel/types': 7.20.5

  /@babel/helper-module-transforms/7.20.11:
    resolution: {integrity: sha512-uRy78kN4psmji1s2QtbtcCSaj/LILFDp0f/ymhpQH5QY3nljUZCaNWz9X1dEj/8MBdBEFECs7yRhKn8i7NjZgg==}
    engines: {node: '>=6.9.0'}
    dependencies:
      '@babel/helper-environment-visitor': 7.18.9
      '@babel/helper-module-imports': 7.18.6
      '@babel/helper-simple-access': 7.20.2
      '@babel/helper-split-export-declaration': 7.18.6
      '@babel/helper-validator-identifier': 7.19.1
      '@babel/template': 7.20.7
      '@babel/traverse': 7.20.10
      '@babel/types': 7.20.7
    transitivePeerDependencies:
      - supports-color
    dev: true

  /@babel/helper-module-transforms/7.20.2:
    resolution: {integrity: sha512-zvBKyJXRbmK07XhMuujYoJ48B5yvvmM6+wcpv6Ivj4Yg6qO7NOZOSnvZN9CRl1zz1Z4cKf8YejmCMh8clOoOeA==}
    engines: {node: '>=6.9.0'}
    dependencies:
      '@babel/helper-environment-visitor': 7.18.9
      '@babel/helper-module-imports': 7.18.6
      '@babel/helper-simple-access': 7.20.2
      '@babel/helper-split-export-declaration': 7.18.6
      '@babel/helper-validator-identifier': 7.19.1
      '@babel/template': 7.18.10
      '@babel/traverse': 7.20.5
      '@babel/types': 7.20.5
    transitivePeerDependencies:
      - supports-color
    dev: true

  /@babel/helper-optimise-call-expression/7.18.6:
    resolution: {integrity: sha512-HP59oD9/fEHQkdcbgFCnbmgH5vIQTJbxh2yf+CdM89/glUNnuzr87Q8GIjGEnOktTROemO0Pe0iPAYbqZuOUiA==}
    engines: {node: '>=6.9.0'}
    dependencies:
      '@babel/types': 7.20.7
    dev: true

  /@babel/helper-plugin-utils/7.19.0:
    resolution: {integrity: sha512-40Ryx7I8mT+0gaNxm8JGTZFUITNqdLAgdg0hXzeVZxVD6nFsdhQvip6v8dqkRHzsz1VFpFAaOCHNn0vKBL7Czw==}
    engines: {node: '>=6.9.0'}

  /@babel/helper-plugin-utils/7.20.2:
    resolution: {integrity: sha512-8RvlJG2mj4huQ4pZ+rU9lqKi9ZKiRmuvGuM2HlWmkmgOhbs6zEAw6IEiJ5cQqGbDzGZOhwuOQNtZMi/ENLjZoQ==}
    engines: {node: '>=6.9.0'}
    dev: true

  /@babel/helper-remap-async-to-generator/7.18.9_@babel+core@7.20.5:
    resolution: {integrity: sha512-dI7q50YKd8BAv3VEfgg7PS7yD3Rtbi2J1XMXaalXO0W0164hYLnh8zpjRS0mte9MfVp/tltvr/cfdXPvJr1opA==}
    engines: {node: '>=6.9.0'}
    peerDependencies:
      '@babel/core': ^7.0.0
    dependencies:
      '@babel/core': 7.20.5
      '@babel/helper-annotate-as-pure': 7.18.6
      '@babel/helper-environment-visitor': 7.18.9
      '@babel/helper-wrap-function': 7.20.5
      '@babel/types': 7.20.5
    transitivePeerDependencies:
      - supports-color
    dev: true

  /@babel/helper-replace-supers/7.20.7:
    resolution: {integrity: sha512-vujDMtB6LVfNW13jhlCrp48QNslK6JXi7lQG736HVbHz/mbf4Dc7tIRh1Xf5C0rF7BP8iiSxGMCmY6Ci1ven3A==}
    engines: {node: '>=6.9.0'}
    dependencies:
      '@babel/helper-environment-visitor': 7.18.9
      '@babel/helper-member-expression-to-functions': 7.20.7
      '@babel/helper-optimise-call-expression': 7.18.6
      '@babel/template': 7.20.7
      '@babel/traverse': 7.20.10
      '@babel/types': 7.20.7
    transitivePeerDependencies:
      - supports-color
    dev: true

  /@babel/helper-simple-access/7.20.2:
    resolution: {integrity: sha512-+0woI/WPq59IrqDYbVGfshjT5Dmk/nnbdpcF8SnMhhXObpTq2KNBdLFRFrkVdbDOyUmHBCxzm5FHV1rACIkIbA==}
    engines: {node: '>=6.9.0'}
    dependencies:
      '@babel/types': 7.20.5
    dev: true

  /@babel/helper-skip-transparent-expression-wrappers/7.20.0:
    resolution: {integrity: sha512-5y1JYeNKfvnT8sZcK9DVRtpTbGiomYIHviSP3OQWmDPU3DeH4a1ZlT/N2lyQ5P8egjcRaT/Y9aNqUxK0WsnIIg==}
    engines: {node: '>=6.9.0'}
    dependencies:
      '@babel/types': 7.20.5
    dev: true

  /@babel/helper-split-export-declaration/7.18.6:
    resolution: {integrity: sha512-bde1etTx6ZyTmobl9LLMMQsaizFVZrquTEHOqKeQESMKo4PlObf+8+JA25ZsIpZhT/WEd39+vOdLXAFG/nELpA==}
    engines: {node: '>=6.9.0'}
    dependencies:
      '@babel/types': 7.20.5
    dev: true

  /@babel/helper-string-parser/7.19.4:
    resolution: {integrity: sha512-nHtDoQcuqFmwYNYPz3Rah5ph2p8PFeFCsZk9A/48dPc/rGocJ5J3hAAZ7pb76VWX3fZKu+uEr/FhH5jLx7umrw==}
    engines: {node: '>=6.9.0'}

  /@babel/helper-validator-identifier/7.19.1:
    resolution: {integrity: sha512-awrNfaMtnHUr653GgGEs++LlAvW6w+DcPrOliSMXWCKo597CwL5Acf/wWdNkf/tfEQE3mjkeD1YOVZOUV/od1w==}
    engines: {node: '>=6.9.0'}

  /@babel/helper-validator-option/7.18.6:
    resolution: {integrity: sha512-XO7gESt5ouv/LRJdrVjkShckw6STTaB7l9BrpBaAHDeF5YZT+01PCwmR0SJHnkW6i8OwW/EVWRShfi4j2x+KQw==}
    engines: {node: '>=6.9.0'}
    dev: true

  /@babel/helper-wrap-function/7.20.5:
    resolution: {integrity: sha512-bYMxIWK5mh+TgXGVqAtnu5Yn1un+v8DDZtqyzKRLUzrh70Eal2O3aZ7aPYiMADO4uKlkzOiRiZ6GX5q3qxvW9Q==}
    engines: {node: '>=6.9.0'}
    dependencies:
      '@babel/helper-function-name': 7.19.0
      '@babel/template': 7.20.7
      '@babel/traverse': 7.20.10
      '@babel/types': 7.20.7
    transitivePeerDependencies:
      - supports-color
    dev: true

  /@babel/helpers/7.20.6:
    resolution: {integrity: sha512-Pf/OjgfgFRW5bApskEz5pvidpim7tEDPlFtKcNRXWmfHGn9IEI2W2flqRQXTFb7gIPTyK++N6rVHuwKut4XK6w==}
    engines: {node: '>=6.9.0'}
    dependencies:
      '@babel/template': 7.18.10
      '@babel/traverse': 7.20.5
      '@babel/types': 7.20.5
    transitivePeerDependencies:
      - supports-color
    dev: true

  /@babel/highlight/7.18.6:
    resolution: {integrity: sha512-u7stbOuYjaPezCuLj29hNW1v64M2Md2qupEKP1fHc7WdOA3DgLh37suiSrZYY7haUB7iBeQZ9P1uiRF359do3g==}
    engines: {node: '>=6.9.0'}
    dependencies:
      '@babel/helper-validator-identifier': 7.19.1
      chalk: 2.4.2
      js-tokens: 4.0.0

  /@babel/parser/7.20.5:
    resolution: {integrity: sha512-r27t/cy/m9uKLXQNWWebeCUHgnAZq0CpG1OwKRxzJMP1vpSU4bSIK2hq+/cp0bQxetkXx38n09rNu8jVkcK/zA==}
    engines: {node: '>=6.0.0'}
    hasBin: true
    dependencies:
      '@babel/types': 7.20.5
    dev: true

  /@babel/parser/7.20.7:
    resolution: {integrity: sha512-T3Z9oHybU+0vZlY9CiDSJQTD5ZapcW18ZctFMi0MOAl/4BjFF4ul7NVSARLdbGO5vDqy9eQiGTV0LtKfvCYvcg==}
    engines: {node: '>=6.0.0'}
    hasBin: true
    dependencies:
      '@babel/types': 7.20.7
    dev: true

  /@babel/plugin-bugfix-safari-id-destructuring-collision-in-function-expression/7.18.6_@babel+core@7.20.5:
    resolution: {integrity: sha512-Dgxsyg54Fx1d4Nge8UnvTrED63vrwOdPmyvPzlNN/boaliRP54pm3pGzZD1SJUwrBA+Cs/xdG8kXX6Mn/RfISQ==}
    engines: {node: '>=6.9.0'}
    peerDependencies:
      '@babel/core': ^7.0.0
    dependencies:
      '@babel/core': 7.20.5
      '@babel/helper-plugin-utils': 7.20.2
    dev: true

  /@babel/plugin-bugfix-v8-spread-parameters-in-optional-chaining/7.20.7_@babel+core@7.20.5:
    resolution: {integrity: sha512-sbr9+wNE5aXMBBFBICk01tt7sBf2Oc9ikRFEcem/ZORup9IMUdNhW7/wVLEbbtlWOsEubJet46mHAL2C8+2jKQ==}
    engines: {node: '>=6.9.0'}
    peerDependencies:
      '@babel/core': ^7.13.0
    dependencies:
      '@babel/core': 7.20.5
      '@babel/helper-plugin-utils': 7.20.2
      '@babel/helper-skip-transparent-expression-wrappers': 7.20.0
      '@babel/plugin-proposal-optional-chaining': 7.20.7_@babel+core@7.20.5
    dev: true

  /@babel/plugin-proposal-async-generator-functions/7.20.7_@babel+core@7.20.5:
    resolution: {integrity: sha512-xMbiLsn/8RK7Wq7VeVytytS2L6qE69bXPB10YCmMdDZbKF4okCqY74pI/jJQ/8U0b/F6NrT2+14b8/P9/3AMGA==}
    engines: {node: '>=6.9.0'}
    peerDependencies:
      '@babel/core': ^7.0.0-0
    dependencies:
      '@babel/core': 7.20.5
      '@babel/helper-environment-visitor': 7.18.9
      '@babel/helper-plugin-utils': 7.20.2
      '@babel/helper-remap-async-to-generator': 7.18.9_@babel+core@7.20.5
      '@babel/plugin-syntax-async-generators': 7.8.4_@babel+core@7.20.5
    transitivePeerDependencies:
      - supports-color
    dev: true

  /@babel/plugin-proposal-class-properties/7.18.6_@babel+core@7.20.5:
    resolution: {integrity: sha512-cumfXOF0+nzZrrN8Rf0t7M+tF6sZc7vhQwYQck9q1/5w2OExlD+b4v4RpMJFaV1Z7WcDRgO6FqvxqxGlwo+RHQ==}
    engines: {node: '>=6.9.0'}
    peerDependencies:
      '@babel/core': ^7.0.0-0
    dependencies:
      '@babel/core': 7.20.5
      '@babel/helper-create-class-features-plugin': 7.20.7_@babel+core@7.20.5
      '@babel/helper-plugin-utils': 7.20.2
    transitivePeerDependencies:
      - supports-color
    dev: true

  /@babel/plugin-proposal-class-static-block/7.20.7_@babel+core@7.20.5:
    resolution: {integrity: sha512-AveGOoi9DAjUYYuUAG//Ig69GlazLnoyzMw68VCDux+c1tsnnH/OkYcpz/5xzMkEFC6UxjR5Gw1c+iY2wOGVeQ==}
    engines: {node: '>=6.9.0'}
    peerDependencies:
      '@babel/core': ^7.12.0
    dependencies:
      '@babel/core': 7.20.5
      '@babel/helper-create-class-features-plugin': 7.20.7_@babel+core@7.20.5
      '@babel/helper-plugin-utils': 7.20.2
      '@babel/plugin-syntax-class-static-block': 7.14.5_@babel+core@7.20.5
    transitivePeerDependencies:
      - supports-color
    dev: true

  /@babel/plugin-proposal-dynamic-import/7.18.6_@babel+core@7.20.5:
    resolution: {integrity: sha512-1auuwmK+Rz13SJj36R+jqFPMJWyKEDd7lLSdOj4oJK0UTgGueSAtkrCvz9ewmgyU/P941Rv2fQwZJN8s6QruXw==}
    engines: {node: '>=6.9.0'}
    peerDependencies:
      '@babel/core': ^7.0.0-0
    dependencies:
      '@babel/core': 7.20.5
      '@babel/helper-plugin-utils': 7.20.2
      '@babel/plugin-syntax-dynamic-import': 7.8.3_@babel+core@7.20.5
    dev: true

  /@babel/plugin-proposal-export-namespace-from/7.18.9_@babel+core@7.20.5:
    resolution: {integrity: sha512-k1NtHyOMvlDDFeb9G5PhUXuGj8m/wiwojgQVEhJ/fsVsMCpLyOP4h0uGEjYJKrRI+EVPlb5Jk+Gt9P97lOGwtA==}
    engines: {node: '>=6.9.0'}
    peerDependencies:
      '@babel/core': ^7.0.0-0
    dependencies:
      '@babel/core': 7.20.5
      '@babel/helper-plugin-utils': 7.20.2
      '@babel/plugin-syntax-export-namespace-from': 7.8.3_@babel+core@7.20.5
    dev: true

  /@babel/plugin-proposal-json-strings/7.18.6_@babel+core@7.20.5:
    resolution: {integrity: sha512-lr1peyn9kOdbYc0xr0OdHTZ5FMqS6Di+H0Fz2I/JwMzGmzJETNeOFq2pBySw6X/KFL5EWDjlJuMsUGRFb8fQgQ==}
    engines: {node: '>=6.9.0'}
    peerDependencies:
      '@babel/core': ^7.0.0-0
    dependencies:
      '@babel/core': 7.20.5
      '@babel/helper-plugin-utils': 7.20.2
      '@babel/plugin-syntax-json-strings': 7.8.3_@babel+core@7.20.5
    dev: true

  /@babel/plugin-proposal-logical-assignment-operators/7.20.7_@babel+core@7.20.5:
    resolution: {integrity: sha512-y7C7cZgpMIjWlKE5T7eJwp+tnRYM89HmRvWM5EQuB5BoHEONjmQ8lSNmBUwOyy/GFRsohJED51YBF79hE1djug==}
    engines: {node: '>=6.9.0'}
    peerDependencies:
      '@babel/core': ^7.0.0-0
    dependencies:
      '@babel/core': 7.20.5
      '@babel/helper-plugin-utils': 7.20.2
      '@babel/plugin-syntax-logical-assignment-operators': 7.10.4_@babel+core@7.20.5
    dev: true

  /@babel/plugin-proposal-nullish-coalescing-operator/7.18.6_@babel+core@7.20.5:
    resolution: {integrity: sha512-wQxQzxYeJqHcfppzBDnm1yAY0jSRkUXR2z8RePZYrKwMKgMlE8+Z6LUno+bd6LvbGh8Gltvy74+9pIYkr+XkKA==}
    engines: {node: '>=6.9.0'}
    peerDependencies:
      '@babel/core': ^7.0.0-0
    dependencies:
      '@babel/core': 7.20.5
      '@babel/helper-plugin-utils': 7.20.2
      '@babel/plugin-syntax-nullish-coalescing-operator': 7.8.3_@babel+core@7.20.5
    dev: true

  /@babel/plugin-proposal-numeric-separator/7.18.6_@babel+core@7.20.5:
    resolution: {integrity: sha512-ozlZFogPqoLm8WBr5Z8UckIoE4YQ5KESVcNudyXOR8uqIkliTEgJ3RoketfG6pmzLdeZF0H/wjE9/cCEitBl7Q==}
    engines: {node: '>=6.9.0'}
    peerDependencies:
      '@babel/core': ^7.0.0-0
    dependencies:
      '@babel/core': 7.20.5
      '@babel/helper-plugin-utils': 7.20.2
      '@babel/plugin-syntax-numeric-separator': 7.10.4_@babel+core@7.20.5
    dev: true

  /@babel/plugin-proposal-object-rest-spread/7.20.7_@babel+core@7.20.5:
    resolution: {integrity: sha512-d2S98yCiLxDVmBmE8UjGcfPvNEUbA1U5q5WxaWFUGRzJSVAZqm5W6MbPct0jxnegUZ0niLeNX+IOzEs7wYg9Dg==}
    engines: {node: '>=6.9.0'}
    peerDependencies:
      '@babel/core': ^7.0.0-0
    dependencies:
      '@babel/compat-data': 7.20.5
      '@babel/core': 7.20.5
      '@babel/helper-compilation-targets': 7.20.7_@babel+core@7.20.5
      '@babel/helper-plugin-utils': 7.20.2
      '@babel/plugin-syntax-object-rest-spread': 7.8.3_@babel+core@7.20.5
      '@babel/plugin-transform-parameters': 7.20.7_@babel+core@7.20.5
    dev: true

  /@babel/plugin-proposal-optional-catch-binding/7.18.6_@babel+core@7.20.5:
    resolution: {integrity: sha512-Q40HEhs9DJQyaZfUjjn6vE8Cv4GmMHCYuMGIWUnlxH6400VGxOuwWsPt4FxXxJkC/5eOzgn0z21M9gMT4MOhbw==}
    engines: {node: '>=6.9.0'}
    peerDependencies:
      '@babel/core': ^7.0.0-0
    dependencies:
      '@babel/core': 7.20.5
      '@babel/helper-plugin-utils': 7.20.2
      '@babel/plugin-syntax-optional-catch-binding': 7.8.3_@babel+core@7.20.5
    dev: true

  /@babel/plugin-proposal-optional-chaining/7.20.7_@babel+core@7.20.5:
    resolution: {integrity: sha512-T+A7b1kfjtRM51ssoOfS1+wbyCVqorfyZhT99TvxxLMirPShD8CzKMRepMlCBGM5RpHMbn8s+5MMHnPstJH6mQ==}
    engines: {node: '>=6.9.0'}
    peerDependencies:
      '@babel/core': ^7.0.0-0
    dependencies:
      '@babel/core': 7.20.5
      '@babel/helper-plugin-utils': 7.20.2
      '@babel/helper-skip-transparent-expression-wrappers': 7.20.0
      '@babel/plugin-syntax-optional-chaining': 7.8.3_@babel+core@7.20.5
    dev: true

  /@babel/plugin-proposal-private-methods/7.18.6_@babel+core@7.20.5:
    resolution: {integrity: sha512-nutsvktDItsNn4rpGItSNV2sz1XwS+nfU0Rg8aCx3W3NOKVzdMjJRu0O5OkgDp3ZGICSTbgRpxZoWsxoKRvbeA==}
    engines: {node: '>=6.9.0'}
    peerDependencies:
      '@babel/core': ^7.0.0-0
    dependencies:
      '@babel/core': 7.20.5
      '@babel/helper-create-class-features-plugin': 7.20.7_@babel+core@7.20.5
      '@babel/helper-plugin-utils': 7.20.2
    transitivePeerDependencies:
      - supports-color
    dev: true

  /@babel/plugin-proposal-private-property-in-object/7.20.5_@babel+core@7.20.5:
    resolution: {integrity: sha512-Vq7b9dUA12ByzB4EjQTPo25sFhY+08pQDBSZRtUAkj7lb7jahaHR5igera16QZ+3my1nYR4dKsNdYj5IjPHilQ==}
    engines: {node: '>=6.9.0'}
    peerDependencies:
      '@babel/core': ^7.0.0-0
    dependencies:
      '@babel/core': 7.20.5
      '@babel/helper-annotate-as-pure': 7.18.6
      '@babel/helper-create-class-features-plugin': 7.20.7_@babel+core@7.20.5
      '@babel/helper-plugin-utils': 7.20.2
      '@babel/plugin-syntax-private-property-in-object': 7.14.5_@babel+core@7.20.5
    transitivePeerDependencies:
      - supports-color
    dev: true

  /@babel/plugin-proposal-unicode-property-regex/7.18.6_@babel+core@7.20.5:
    resolution: {integrity: sha512-2BShG/d5yoZyXZfVePH91urL5wTG6ASZU9M4o03lKK8u8UW1y08OMttBSOADTcJrnPMpvDXRG3G8fyLh4ovs8w==}
    engines: {node: '>=4'}
    peerDependencies:
      '@babel/core': ^7.0.0-0
    dependencies:
      '@babel/core': 7.20.5
      '@babel/helper-create-regexp-features-plugin': 7.20.5_@babel+core@7.20.5
      '@babel/helper-plugin-utils': 7.20.2
    dev: true

  /@babel/plugin-syntax-async-generators/7.8.4_@babel+core@7.20.5:
    resolution: {integrity: sha512-tycmZxkGfZaxhMRbXlPXuVFpdWlXpir2W4AMhSJgRKzk/eDlIXOhb2LHWoLpDF7TEHylV5zNhykX6KAgHJmTNw==}
    peerDependencies:
      '@babel/core': ^7.0.0-0
    dependencies:
      '@babel/core': 7.20.5
      '@babel/helper-plugin-utils': 7.19.0
    dev: true

  /@babel/plugin-syntax-class-properties/7.12.13_@babel+core@7.20.5:
    resolution: {integrity: sha512-fm4idjKla0YahUNgFNLCB0qySdsoPiZP3iQE3rky0mBUtMZ23yDJ9SJdg6dXTSDnulOVqiF3Hgr9nbXvXTQZYA==}
    peerDependencies:
      '@babel/core': ^7.0.0-0
    dependencies:
      '@babel/core': 7.20.5
      '@babel/helper-plugin-utils': 7.19.0
    dev: true

  /@babel/plugin-syntax-class-static-block/7.14.5_@babel+core@7.20.5:
    resolution: {integrity: sha512-b+YyPmr6ldyNnM6sqYeMWE+bgJcJpO6yS4QD7ymxgH34GBPNDM/THBh8iunyvKIZztiwLH4CJZ0RxTk9emgpjw==}
    engines: {node: '>=6.9.0'}
    peerDependencies:
      '@babel/core': ^7.0.0-0
    dependencies:
      '@babel/core': 7.20.5
      '@babel/helper-plugin-utils': 7.20.2
    dev: true

  /@babel/plugin-syntax-dynamic-import/7.8.3_@babel+core@7.20.5:
    resolution: {integrity: sha512-5gdGbFon+PszYzqs83S3E5mpi7/y/8M9eC90MRTZfduQOYW76ig6SOSPNe41IG5LoP3FGBn2N0RjVDSQiS94kQ==}
    peerDependencies:
      '@babel/core': ^7.0.0-0
    dependencies:
      '@babel/core': 7.20.5
      '@babel/helper-plugin-utils': 7.20.2
    dev: true

  /@babel/plugin-syntax-export-namespace-from/7.8.3_@babel+core@7.20.5:
    resolution: {integrity: sha512-MXf5laXo6c1IbEbegDmzGPwGNTsHZmEy6QGznu5Sh2UCWvueywb2ee+CCE4zQiZstxU9BMoQO9i6zUFSY0Kj0Q==}
    peerDependencies:
      '@babel/core': ^7.0.0-0
    dependencies:
      '@babel/core': 7.20.5
      '@babel/helper-plugin-utils': 7.20.2
    dev: true

  /@babel/plugin-syntax-import-assertions/7.20.0_@babel+core@7.20.5:
    resolution: {integrity: sha512-IUh1vakzNoWalR8ch/areW7qFopR2AEw03JlG7BbrDqmQ4X3q9uuipQwSGrUn7oGiemKjtSLDhNtQHzMHr1JdQ==}
    engines: {node: '>=6.9.0'}
    peerDependencies:
      '@babel/core': ^7.0.0-0
    dependencies:
      '@babel/core': 7.20.5
      '@babel/helper-plugin-utils': 7.20.2
    dev: true

  /@babel/plugin-syntax-json-strings/7.8.3_@babel+core@7.20.5:
    resolution: {integrity: sha512-lY6kdGpWHvjoe2vk4WrAapEuBR69EMxZl+RoGRhrFGNYVK8mOPAW8VfbT/ZgrFbXlDNiiaxQnAtgVCZ6jv30EA==}
    peerDependencies:
      '@babel/core': ^7.0.0-0
    dependencies:
      '@babel/core': 7.20.5
      '@babel/helper-plugin-utils': 7.19.0
    dev: true

  /@babel/plugin-syntax-jsx/7.18.6:
    resolution: {integrity: sha512-6mmljtAedFGTWu2p/8WIORGwy+61PLgOMPOdazc7YoJ9ZCWUyFy3A6CpPkRKLKD1ToAesxX8KGEViAiLo9N+7Q==}
    engines: {node: '>=6.9.0'}
    peerDependencies:
      '@babel/core': ^7.0.0-0
    dependencies:
      '@babel/helper-plugin-utils': 7.19.0
    dev: false

  /@babel/plugin-syntax-logical-assignment-operators/7.10.4_@babel+core@7.20.5:
    resolution: {integrity: sha512-d8waShlpFDinQ5MtvGU9xDAOzKH47+FFoney2baFIoMr952hKOLp1HR7VszoZvOsV/4+RRszNY7D17ba0te0ig==}
    peerDependencies:
      '@babel/core': ^7.0.0-0
    dependencies:
      '@babel/core': 7.20.5
      '@babel/helper-plugin-utils': 7.19.0
    dev: true

  /@babel/plugin-syntax-nullish-coalescing-operator/7.8.3_@babel+core@7.20.5:
    resolution: {integrity: sha512-aSff4zPII1u2QD7y+F8oDsz19ew4IGEJg9SVW+bqwpwtfFleiQDMdzA/R+UlWDzfnHFCxxleFT0PMIrR36XLNQ==}
    peerDependencies:
      '@babel/core': ^7.0.0-0
    dependencies:
      '@babel/core': 7.20.5
      '@babel/helper-plugin-utils': 7.19.0
    dev: true

  /@babel/plugin-syntax-numeric-separator/7.10.4_@babel+core@7.20.5:
    resolution: {integrity: sha512-9H6YdfkcK/uOnY/K7/aA2xpzaAgkQn37yzWUMRK7OaPOqOpGS1+n0H5hxT9AUw9EsSjPW8SVyMJwYRtWs3X3ug==}
    peerDependencies:
      '@babel/core': ^7.0.0-0
    dependencies:
      '@babel/core': 7.20.5
      '@babel/helper-plugin-utils': 7.19.0
    dev: true

  /@babel/plugin-syntax-object-rest-spread/7.8.3_@babel+core@7.20.5:
    resolution: {integrity: sha512-XoqMijGZb9y3y2XskN+P1wUGiVwWZ5JmoDRwx5+3GmEplNyVM2s2Dg8ILFQm8rWM48orGy5YpI5Bl8U1y7ydlA==}
    peerDependencies:
      '@babel/core': ^7.0.0-0
    dependencies:
      '@babel/core': 7.20.5
      '@babel/helper-plugin-utils': 7.19.0
    dev: true

  /@babel/plugin-syntax-optional-catch-binding/7.8.3_@babel+core@7.20.5:
    resolution: {integrity: sha512-6VPD0Pc1lpTqw0aKoeRTMiB+kWhAoT24PA+ksWSBrFtl5SIRVpZlwN3NNPQjehA2E/91FV3RjLWoVTglWcSV3Q==}
    peerDependencies:
      '@babel/core': ^7.0.0-0
    dependencies:
      '@babel/core': 7.20.5
      '@babel/helper-plugin-utils': 7.19.0
    dev: true

  /@babel/plugin-syntax-optional-chaining/7.8.3_@babel+core@7.20.5:
    resolution: {integrity: sha512-KoK9ErH1MBlCPxV0VANkXW2/dw4vlbGDrFgz8bmUsBGYkFRcbRwMh6cIJubdPrkxRwuGdtCk0v/wPTKbQgBjkg==}
    peerDependencies:
      '@babel/core': ^7.0.0-0
    dependencies:
      '@babel/core': 7.20.5
      '@babel/helper-plugin-utils': 7.19.0
    dev: true

  /@babel/plugin-syntax-private-property-in-object/7.14.5_@babel+core@7.20.5:
    resolution: {integrity: sha512-0wVnp9dxJ72ZUJDV27ZfbSj6iHLoytYZmh3rFcxNnvsJF3ktkzLDZPy/mA17HGsaQT3/DQsWYX1f1QGWkCoVUg==}
    engines: {node: '>=6.9.0'}
    peerDependencies:
      '@babel/core': ^7.0.0-0
    dependencies:
      '@babel/core': 7.20.5
      '@babel/helper-plugin-utils': 7.20.2
    dev: true

  /@babel/plugin-syntax-top-level-await/7.14.5_@babel+core@7.20.5:
    resolution: {integrity: sha512-hx++upLv5U1rgYfwe1xBQUhRmU41NEvpUvrp8jkrSCdvGSnM5/qdRMtylJ6PG5OFkBaHkbTAKTnd3/YyESRHFw==}
    engines: {node: '>=6.9.0'}
    peerDependencies:
      '@babel/core': ^7.0.0-0
    dependencies:
      '@babel/core': 7.20.5
      '@babel/helper-plugin-utils': 7.19.0
    dev: true

  /@babel/plugin-transform-arrow-functions/7.20.7_@babel+core@7.20.5:
    resolution: {integrity: sha512-3poA5E7dzDomxj9WXWwuD6A5F3kc7VXwIJO+E+J8qtDtS+pXPAhrgEyh+9GBwBgPq1Z+bB+/JD60lp5jsN7JPQ==}
    engines: {node: '>=6.9.0'}
    peerDependencies:
      '@babel/core': ^7.0.0-0
    dependencies:
      '@babel/core': 7.20.5
      '@babel/helper-plugin-utils': 7.20.2
    dev: true

  /@babel/plugin-transform-async-to-generator/7.20.7_@babel+core@7.20.5:
    resolution: {integrity: sha512-Uo5gwHPT9vgnSXQxqGtpdufUiWp96gk7yiP4Mp5bm1QMkEmLXBO7PAGYbKoJ6DhAwiNkcHFBol/x5zZZkL/t0Q==}
    engines: {node: '>=6.9.0'}
    peerDependencies:
      '@babel/core': ^7.0.0-0
    dependencies:
      '@babel/core': 7.20.5
      '@babel/helper-module-imports': 7.18.6
      '@babel/helper-plugin-utils': 7.20.2
      '@babel/helper-remap-async-to-generator': 7.18.9_@babel+core@7.20.5
    transitivePeerDependencies:
      - supports-color
    dev: true

  /@babel/plugin-transform-block-scoped-functions/7.18.6_@babel+core@7.20.5:
    resolution: {integrity: sha512-ExUcOqpPWnliRcPqves5HJcJOvHvIIWfuS4sroBUenPuMdmW+SMHDakmtS7qOo13sVppmUijqeTv7qqGsvURpQ==}
    engines: {node: '>=6.9.0'}
    peerDependencies:
      '@babel/core': ^7.0.0-0
    dependencies:
      '@babel/core': 7.20.5
      '@babel/helper-plugin-utils': 7.20.2
    dev: true

  /@babel/plugin-transform-block-scoping/7.20.11_@babel+core@7.20.5:
    resolution: {integrity: sha512-tA4N427a7fjf1P0/2I4ScsHGc5jcHPbb30xMbaTke2gxDuWpUfXDuX1FEymJwKk4tuGUvGcejAR6HdZVqmmPyw==}
    engines: {node: '>=6.9.0'}
    peerDependencies:
      '@babel/core': ^7.0.0-0
    dependencies:
      '@babel/core': 7.20.5
      '@babel/helper-plugin-utils': 7.20.2
    dev: true

  /@babel/plugin-transform-classes/7.20.7_@babel+core@7.20.5:
    resolution: {integrity: sha512-LWYbsiXTPKl+oBlXUGlwNlJZetXD5Am+CyBdqhPsDVjM9Jc8jwBJFrKhHf900Kfk2eZG1y9MAG3UNajol7A4VQ==}
    engines: {node: '>=6.9.0'}
    peerDependencies:
      '@babel/core': ^7.0.0-0
    dependencies:
      '@babel/core': 7.20.5
      '@babel/helper-annotate-as-pure': 7.18.6
      '@babel/helper-compilation-targets': 7.20.7_@babel+core@7.20.5
      '@babel/helper-environment-visitor': 7.18.9
      '@babel/helper-function-name': 7.19.0
      '@babel/helper-optimise-call-expression': 7.18.6
      '@babel/helper-plugin-utils': 7.20.2
      '@babel/helper-replace-supers': 7.20.7
      '@babel/helper-split-export-declaration': 7.18.6
      globals: 11.12.0
    transitivePeerDependencies:
      - supports-color
    dev: true

  /@babel/plugin-transform-computed-properties/7.20.7_@babel+core@7.20.5:
    resolution: {integrity: sha512-Lz7MvBK6DTjElHAmfu6bfANzKcxpyNPeYBGEafyA6E5HtRpjpZwU+u7Qrgz/2OR0z+5TvKYbPdphfSaAcZBrYQ==}
    engines: {node: '>=6.9.0'}
    peerDependencies:
      '@babel/core': ^7.0.0-0
    dependencies:
      '@babel/core': 7.20.5
      '@babel/helper-plugin-utils': 7.20.2
      '@babel/template': 7.20.7
    dev: true

  /@babel/plugin-transform-destructuring/7.20.7_@babel+core@7.20.5:
    resolution: {integrity: sha512-Xwg403sRrZb81IVB79ZPqNQME23yhugYVqgTxAhT99h485F4f+GMELFhhOsscDUB7HCswepKeCKLn/GZvUKoBA==}
    engines: {node: '>=6.9.0'}
    peerDependencies:
      '@babel/core': ^7.0.0-0
    dependencies:
      '@babel/core': 7.20.5
      '@babel/helper-plugin-utils': 7.20.2
    dev: true

  /@babel/plugin-transform-dotall-regex/7.18.6_@babel+core@7.20.5:
    resolution: {integrity: sha512-6S3jpun1eEbAxq7TdjLotAsl4WpQI9DxfkycRcKrjhQYzU87qpXdknpBg/e+TdcMehqGnLFi7tnFUBR02Vq6wg==}
    engines: {node: '>=6.9.0'}
    peerDependencies:
      '@babel/core': ^7.0.0-0
    dependencies:
      '@babel/core': 7.20.5
      '@babel/helper-create-regexp-features-plugin': 7.20.5_@babel+core@7.20.5
      '@babel/helper-plugin-utils': 7.20.2
    dev: true

  /@babel/plugin-transform-duplicate-keys/7.18.9_@babel+core@7.20.5:
    resolution: {integrity: sha512-d2bmXCtZXYc59/0SanQKbiWINadaJXqtvIQIzd4+hNwkWBgyCd5F/2t1kXoUdvPMrxzPvhK6EMQRROxsue+mfw==}
    engines: {node: '>=6.9.0'}
    peerDependencies:
      '@babel/core': ^7.0.0-0
    dependencies:
      '@babel/core': 7.20.5
      '@babel/helper-plugin-utils': 7.20.2
    dev: true

  /@babel/plugin-transform-exponentiation-operator/7.18.6_@babel+core@7.20.5:
    resolution: {integrity: sha512-wzEtc0+2c88FVR34aQmiz56dxEkxr2g8DQb/KfaFa1JYXOFVsbhvAonFN6PwVWj++fKmku8NP80plJ5Et4wqHw==}
    engines: {node: '>=6.9.0'}
    peerDependencies:
      '@babel/core': ^7.0.0-0
    dependencies:
      '@babel/core': 7.20.5
      '@babel/helper-builder-binary-assignment-operator-visitor': 7.18.9
      '@babel/helper-plugin-utils': 7.20.2
    dev: true

  /@babel/plugin-transform-for-of/7.18.8_@babel+core@7.20.5:
    resolution: {integrity: sha512-yEfTRnjuskWYo0k1mHUqrVWaZwrdq8AYbfrpqULOJOaucGSp4mNMVps+YtA8byoevxS/urwU75vyhQIxcCgiBQ==}
    engines: {node: '>=6.9.0'}
    peerDependencies:
      '@babel/core': ^7.0.0-0
    dependencies:
      '@babel/core': 7.20.5
      '@babel/helper-plugin-utils': 7.20.2
    dev: true

  /@babel/plugin-transform-function-name/7.18.9_@babel+core@7.20.5:
    resolution: {integrity: sha512-WvIBoRPaJQ5yVHzcnJFor7oS5Ls0PYixlTYE63lCj2RtdQEl15M68FXQlxnG6wdraJIXRdR7KI+hQ7q/9QjrCQ==}
    engines: {node: '>=6.9.0'}
    peerDependencies:
      '@babel/core': ^7.0.0-0
    dependencies:
      '@babel/core': 7.20.5
      '@babel/helper-compilation-targets': 7.20.7_@babel+core@7.20.5
      '@babel/helper-function-name': 7.19.0
      '@babel/helper-plugin-utils': 7.20.2
    dev: true

  /@babel/plugin-transform-literals/7.18.9_@babel+core@7.20.5:
    resolution: {integrity: sha512-IFQDSRoTPnrAIrI5zoZv73IFeZu2dhu6irxQjY9rNjTT53VmKg9fenjvoiOWOkJ6mm4jKVPtdMzBY98Fp4Z4cg==}
    engines: {node: '>=6.9.0'}
    peerDependencies:
      '@babel/core': ^7.0.0-0
    dependencies:
      '@babel/core': 7.20.5
      '@babel/helper-plugin-utils': 7.20.2
    dev: true

  /@babel/plugin-transform-member-expression-literals/7.18.6_@babel+core@7.20.5:
    resolution: {integrity: sha512-qSF1ihLGO3q+/g48k85tUjD033C29TNTVB2paCwZPVmOsjn9pClvYYrM2VeJpBY2bcNkuny0YUyTNRyRxJ54KA==}
    engines: {node: '>=6.9.0'}
    peerDependencies:
      '@babel/core': ^7.0.0-0
    dependencies:
      '@babel/core': 7.20.5
      '@babel/helper-plugin-utils': 7.20.2
    dev: true

  /@babel/plugin-transform-modules-amd/7.20.11_@babel+core@7.20.5:
    resolution: {integrity: sha512-NuzCt5IIYOW0O30UvqktzHYR2ud5bOWbY0yaxWZ6G+aFzOMJvrs5YHNikrbdaT15+KNO31nPOy5Fim3ku6Zb5g==}
    engines: {node: '>=6.9.0'}
    peerDependencies:
      '@babel/core': ^7.0.0-0
    dependencies:
      '@babel/core': 7.20.5
      '@babel/helper-module-transforms': 7.20.11
      '@babel/helper-plugin-utils': 7.20.2
    transitivePeerDependencies:
      - supports-color
    dev: true

  /@babel/plugin-transform-modules-commonjs/7.20.11_@babel+core@7.20.5:
    resolution: {integrity: sha512-S8e1f7WQ7cimJQ51JkAaDrEtohVEitXjgCGAS2N8S31Y42E+kWwfSz83LYz57QdBm7q9diARVqanIaH2oVgQnw==}
    engines: {node: '>=6.9.0'}
    peerDependencies:
      '@babel/core': ^7.0.0-0
    dependencies:
      '@babel/core': 7.20.5
      '@babel/helper-module-transforms': 7.20.11
      '@babel/helper-plugin-utils': 7.20.2
      '@babel/helper-simple-access': 7.20.2
    transitivePeerDependencies:
      - supports-color
    dev: true

  /@babel/plugin-transform-modules-systemjs/7.20.11_@babel+core@7.20.5:
    resolution: {integrity: sha512-vVu5g9BPQKSFEmvt2TA4Da5N+QVS66EX21d8uoOihC+OCpUoGvzVsXeqFdtAEfVa5BILAeFt+U7yVmLbQnAJmw==}
    engines: {node: '>=6.9.0'}
    peerDependencies:
      '@babel/core': ^7.0.0-0
    dependencies:
      '@babel/core': 7.20.5
      '@babel/helper-hoist-variables': 7.18.6
      '@babel/helper-module-transforms': 7.20.11
      '@babel/helper-plugin-utils': 7.20.2
      '@babel/helper-validator-identifier': 7.19.1
    transitivePeerDependencies:
      - supports-color
    dev: true

  /@babel/plugin-transform-modules-umd/7.18.6_@babel+core@7.20.5:
    resolution: {integrity: sha512-dcegErExVeXcRqNtkRU/z8WlBLnvD4MRnHgNs3MytRO1Mn1sHRyhbcpYbVMGclAqOjdW+9cfkdZno9dFdfKLfQ==}
    engines: {node: '>=6.9.0'}
    peerDependencies:
      '@babel/core': ^7.0.0-0
    dependencies:
      '@babel/core': 7.20.5
      '@babel/helper-module-transforms': 7.20.2
      '@babel/helper-plugin-utils': 7.20.2
    transitivePeerDependencies:
      - supports-color
    dev: true

  /@babel/plugin-transform-named-capturing-groups-regex/7.20.5_@babel+core@7.20.5:
    resolution: {integrity: sha512-mOW4tTzi5iTLnw+78iEq3gr8Aoq4WNRGpmSlrogqaiCBoR1HFhpU4JkpQFOHfeYx3ReVIFWOQJS4aZBRvuZ6mA==}
    engines: {node: '>=6.9.0'}
    peerDependencies:
      '@babel/core': ^7.0.0
    dependencies:
      '@babel/core': 7.20.5
      '@babel/helper-create-regexp-features-plugin': 7.20.5_@babel+core@7.20.5
      '@babel/helper-plugin-utils': 7.20.2
    dev: true

  /@babel/plugin-transform-new-target/7.18.6_@babel+core@7.20.5:
    resolution: {integrity: sha512-DjwFA/9Iu3Z+vrAn+8pBUGcjhxKguSMlsFqeCKbhb9BAV756v0krzVK04CRDi/4aqmk8BsHb4a/gFcaA5joXRw==}
    engines: {node: '>=6.9.0'}
    peerDependencies:
      '@babel/core': ^7.0.0-0
    dependencies:
      '@babel/core': 7.20.5
      '@babel/helper-plugin-utils': 7.20.2
    dev: true

  /@babel/plugin-transform-object-super/7.18.6_@babel+core@7.20.5:
    resolution: {integrity: sha512-uvGz6zk+pZoS1aTZrOvrbj6Pp/kK2mp45t2B+bTDre2UgsZZ8EZLSJtUg7m/no0zOJUWgFONpB7Zv9W2tSaFlA==}
    engines: {node: '>=6.9.0'}
    peerDependencies:
      '@babel/core': ^7.0.0-0
    dependencies:
      '@babel/core': 7.20.5
      '@babel/helper-plugin-utils': 7.20.2
      '@babel/helper-replace-supers': 7.20.7
    transitivePeerDependencies:
      - supports-color
    dev: true

  /@babel/plugin-transform-parameters/7.20.7_@babel+core@7.20.5:
    resolution: {integrity: sha512-WiWBIkeHKVOSYPO0pWkxGPfKeWrCJyD3NJ53+Lrp/QMSZbsVPovrVl2aWZ19D/LTVnaDv5Ap7GJ/B2CTOZdrfA==}
    engines: {node: '>=6.9.0'}
    peerDependencies:
      '@babel/core': ^7.0.0-0
    dependencies:
      '@babel/core': 7.20.5
      '@babel/helper-plugin-utils': 7.20.2
    dev: true

  /@babel/plugin-transform-property-literals/7.18.6_@babel+core@7.20.5:
    resolution: {integrity: sha512-cYcs6qlgafTud3PAzrrRNbQtfpQ8+y/+M5tKmksS9+M1ckbH6kzY8MrexEM9mcA6JDsukE19iIRvAyYl463sMg==}
    engines: {node: '>=6.9.0'}
    peerDependencies:
      '@babel/core': ^7.0.0-0
    dependencies:
      '@babel/core': 7.20.5
      '@babel/helper-plugin-utils': 7.20.2
    dev: true

  /@babel/plugin-transform-regenerator/7.20.5_@babel+core@7.20.5:
    resolution: {integrity: sha512-kW/oO7HPBtntbsahzQ0qSE3tFvkFwnbozz3NWFhLGqH75vLEg+sCGngLlhVkePlCs3Jv0dBBHDzCHxNiFAQKCQ==}
    engines: {node: '>=6.9.0'}
    peerDependencies:
      '@babel/core': ^7.0.0-0
    dependencies:
      '@babel/core': 7.20.5
      '@babel/helper-plugin-utils': 7.20.2
      regenerator-transform: 0.15.1
    dev: true

  /@babel/plugin-transform-reserved-words/7.18.6_@babel+core@7.20.5:
    resolution: {integrity: sha512-oX/4MyMoypzHjFrT1CdivfKZ+XvIPMFXwwxHp/r0Ddy2Vuomt4HDFGmft1TAY2yiTKiNSsh3kjBAzcM8kSdsjA==}
    engines: {node: '>=6.9.0'}
    peerDependencies:
      '@babel/core': ^7.0.0-0
    dependencies:
      '@babel/core': 7.20.5
      '@babel/helper-plugin-utils': 7.20.2
    dev: true

  /@babel/plugin-transform-shorthand-properties/7.18.6_@babel+core@7.20.5:
    resolution: {integrity: sha512-eCLXXJqv8okzg86ywZJbRn19YJHU4XUa55oz2wbHhaQVn/MM+XhukiT7SYqp/7o00dg52Rj51Ny+Ecw4oyoygw==}
    engines: {node: '>=6.9.0'}
    peerDependencies:
      '@babel/core': ^7.0.0-0
    dependencies:
      '@babel/core': 7.20.5
      '@babel/helper-plugin-utils': 7.20.2
    dev: true

  /@babel/plugin-transform-spread/7.20.7_@babel+core@7.20.5:
    resolution: {integrity: sha512-ewBbHQ+1U/VnH1fxltbJqDeWBU1oNLG8Dj11uIv3xVf7nrQu0bPGe5Rf716r7K5Qz+SqtAOVswoVunoiBtGhxw==}
    engines: {node: '>=6.9.0'}
    peerDependencies:
      '@babel/core': ^7.0.0-0
    dependencies:
      '@babel/core': 7.20.5
      '@babel/helper-plugin-utils': 7.20.2
      '@babel/helper-skip-transparent-expression-wrappers': 7.20.0
    dev: true

  /@babel/plugin-transform-sticky-regex/7.18.6_@babel+core@7.20.5:
    resolution: {integrity: sha512-kfiDrDQ+PBsQDO85yj1icueWMfGfJFKN1KCkndygtu/C9+XUfydLC8Iv5UYJqRwy4zk8EcplRxEOeLyjq1gm6Q==}
    engines: {node: '>=6.9.0'}
    peerDependencies:
      '@babel/core': ^7.0.0-0
    dependencies:
      '@babel/core': 7.20.5
      '@babel/helper-plugin-utils': 7.20.2
    dev: true

  /@babel/plugin-transform-template-literals/7.18.9_@babel+core@7.20.5:
    resolution: {integrity: sha512-S8cOWfT82gTezpYOiVaGHrCbhlHgKhQt8XH5ES46P2XWmX92yisoZywf5km75wv5sYcXDUCLMmMxOLCtthDgMA==}
    engines: {node: '>=6.9.0'}
    peerDependencies:
      '@babel/core': ^7.0.0-0
    dependencies:
      '@babel/core': 7.20.5
      '@babel/helper-plugin-utils': 7.20.2
    dev: true

  /@babel/plugin-transform-typeof-symbol/7.18.9_@babel+core@7.20.5:
    resolution: {integrity: sha512-SRfwTtF11G2aemAZWivL7PD+C9z52v9EvMqH9BuYbabyPuKUvSWks3oCg6041pT925L4zVFqaVBeECwsmlguEw==}
    engines: {node: '>=6.9.0'}
    peerDependencies:
      '@babel/core': ^7.0.0-0
    dependencies:
      '@babel/core': 7.20.5
      '@babel/helper-plugin-utils': 7.20.2
    dev: true

  /@babel/plugin-transform-unicode-escapes/7.18.10_@babel+core@7.20.5:
    resolution: {integrity: sha512-kKAdAI+YzPgGY/ftStBFXTI1LZFju38rYThnfMykS+IXy8BVx+res7s2fxf1l8I35DV2T97ezo6+SGrXz6B3iQ==}
    engines: {node: '>=6.9.0'}
    peerDependencies:
      '@babel/core': ^7.0.0-0
    dependencies:
      '@babel/core': 7.20.5
      '@babel/helper-plugin-utils': 7.20.2
    dev: true

  /@babel/plugin-transform-unicode-regex/7.18.6_@babel+core@7.20.5:
    resolution: {integrity: sha512-gE7A6Lt7YLnNOL3Pb9BNeZvi+d8l7tcRrG4+pwJjK9hD2xX4mEvjlQW60G9EEmfXVYRPv9VRQcyegIVHCql/AA==}
    engines: {node: '>=6.9.0'}
    peerDependencies:
      '@babel/core': ^7.0.0-0
    dependencies:
      '@babel/core': 7.20.5
      '@babel/helper-create-regexp-features-plugin': 7.20.5_@babel+core@7.20.5
      '@babel/helper-plugin-utils': 7.20.2
    dev: true

  /@babel/preset-env/7.20.2_@babel+core@7.20.5:
    resolution: {integrity: sha512-1G0efQEWR1EHkKvKHqbG+IN/QdgwfByUpM5V5QroDzGV2t3S/WXNQd693cHiHTlCFMpr9B6FkPFXDA2lQcKoDg==}
    engines: {node: '>=6.9.0'}
    peerDependencies:
      '@babel/core': ^7.0.0-0
    dependencies:
      '@babel/compat-data': 7.20.5
      '@babel/core': 7.20.5
      '@babel/helper-compilation-targets': 7.20.0_@babel+core@7.20.5
      '@babel/helper-plugin-utils': 7.20.2
      '@babel/helper-validator-option': 7.18.6
      '@babel/plugin-bugfix-safari-id-destructuring-collision-in-function-expression': 7.18.6_@babel+core@7.20.5
      '@babel/plugin-bugfix-v8-spread-parameters-in-optional-chaining': 7.20.7_@babel+core@7.20.5
      '@babel/plugin-proposal-async-generator-functions': 7.20.7_@babel+core@7.20.5
      '@babel/plugin-proposal-class-properties': 7.18.6_@babel+core@7.20.5
      '@babel/plugin-proposal-class-static-block': 7.20.7_@babel+core@7.20.5
      '@babel/plugin-proposal-dynamic-import': 7.18.6_@babel+core@7.20.5
      '@babel/plugin-proposal-export-namespace-from': 7.18.9_@babel+core@7.20.5
      '@babel/plugin-proposal-json-strings': 7.18.6_@babel+core@7.20.5
      '@babel/plugin-proposal-logical-assignment-operators': 7.20.7_@babel+core@7.20.5
      '@babel/plugin-proposal-nullish-coalescing-operator': 7.18.6_@babel+core@7.20.5
      '@babel/plugin-proposal-numeric-separator': 7.18.6_@babel+core@7.20.5
      '@babel/plugin-proposal-object-rest-spread': 7.20.7_@babel+core@7.20.5
      '@babel/plugin-proposal-optional-catch-binding': 7.18.6_@babel+core@7.20.5
      '@babel/plugin-proposal-optional-chaining': 7.20.7_@babel+core@7.20.5
      '@babel/plugin-proposal-private-methods': 7.18.6_@babel+core@7.20.5
      '@babel/plugin-proposal-private-property-in-object': 7.20.5_@babel+core@7.20.5
      '@babel/plugin-proposal-unicode-property-regex': 7.18.6_@babel+core@7.20.5
      '@babel/plugin-syntax-async-generators': 7.8.4_@babel+core@7.20.5
      '@babel/plugin-syntax-class-properties': 7.12.13_@babel+core@7.20.5
      '@babel/plugin-syntax-class-static-block': 7.14.5_@babel+core@7.20.5
      '@babel/plugin-syntax-dynamic-import': 7.8.3_@babel+core@7.20.5
      '@babel/plugin-syntax-export-namespace-from': 7.8.3_@babel+core@7.20.5
      '@babel/plugin-syntax-import-assertions': 7.20.0_@babel+core@7.20.5
      '@babel/plugin-syntax-json-strings': 7.8.3_@babel+core@7.20.5
      '@babel/plugin-syntax-logical-assignment-operators': 7.10.4_@babel+core@7.20.5
      '@babel/plugin-syntax-nullish-coalescing-operator': 7.8.3_@babel+core@7.20.5
      '@babel/plugin-syntax-numeric-separator': 7.10.4_@babel+core@7.20.5
      '@babel/plugin-syntax-object-rest-spread': 7.8.3_@babel+core@7.20.5
      '@babel/plugin-syntax-optional-catch-binding': 7.8.3_@babel+core@7.20.5
      '@babel/plugin-syntax-optional-chaining': 7.8.3_@babel+core@7.20.5
      '@babel/plugin-syntax-private-property-in-object': 7.14.5_@babel+core@7.20.5
      '@babel/plugin-syntax-top-level-await': 7.14.5_@babel+core@7.20.5
      '@babel/plugin-transform-arrow-functions': 7.20.7_@babel+core@7.20.5
      '@babel/plugin-transform-async-to-generator': 7.20.7_@babel+core@7.20.5
      '@babel/plugin-transform-block-scoped-functions': 7.18.6_@babel+core@7.20.5
      '@babel/plugin-transform-block-scoping': 7.20.11_@babel+core@7.20.5
      '@babel/plugin-transform-classes': 7.20.7_@babel+core@7.20.5
      '@babel/plugin-transform-computed-properties': 7.20.7_@babel+core@7.20.5
      '@babel/plugin-transform-destructuring': 7.20.7_@babel+core@7.20.5
      '@babel/plugin-transform-dotall-regex': 7.18.6_@babel+core@7.20.5
      '@babel/plugin-transform-duplicate-keys': 7.18.9_@babel+core@7.20.5
      '@babel/plugin-transform-exponentiation-operator': 7.18.6_@babel+core@7.20.5
      '@babel/plugin-transform-for-of': 7.18.8_@babel+core@7.20.5
      '@babel/plugin-transform-function-name': 7.18.9_@babel+core@7.20.5
      '@babel/plugin-transform-literals': 7.18.9_@babel+core@7.20.5
      '@babel/plugin-transform-member-expression-literals': 7.18.6_@babel+core@7.20.5
      '@babel/plugin-transform-modules-amd': 7.20.11_@babel+core@7.20.5
      '@babel/plugin-transform-modules-commonjs': 7.20.11_@babel+core@7.20.5
      '@babel/plugin-transform-modules-systemjs': 7.20.11_@babel+core@7.20.5
      '@babel/plugin-transform-modules-umd': 7.18.6_@babel+core@7.20.5
      '@babel/plugin-transform-named-capturing-groups-regex': 7.20.5_@babel+core@7.20.5
      '@babel/plugin-transform-new-target': 7.18.6_@babel+core@7.20.5
      '@babel/plugin-transform-object-super': 7.18.6_@babel+core@7.20.5
      '@babel/plugin-transform-parameters': 7.20.7_@babel+core@7.20.5
      '@babel/plugin-transform-property-literals': 7.18.6_@babel+core@7.20.5
      '@babel/plugin-transform-regenerator': 7.20.5_@babel+core@7.20.5
      '@babel/plugin-transform-reserved-words': 7.18.6_@babel+core@7.20.5
      '@babel/plugin-transform-shorthand-properties': 7.18.6_@babel+core@7.20.5
      '@babel/plugin-transform-spread': 7.20.7_@babel+core@7.20.5
      '@babel/plugin-transform-sticky-regex': 7.18.6_@babel+core@7.20.5
      '@babel/plugin-transform-template-literals': 7.18.9_@babel+core@7.20.5
      '@babel/plugin-transform-typeof-symbol': 7.18.9_@babel+core@7.20.5
      '@babel/plugin-transform-unicode-escapes': 7.18.10_@babel+core@7.20.5
      '@babel/plugin-transform-unicode-regex': 7.18.6_@babel+core@7.20.5
      '@babel/preset-modules': 0.1.5_@babel+core@7.20.5
      '@babel/types': 7.20.5
      babel-plugin-polyfill-corejs2: 0.3.3_@babel+core@7.20.5
      babel-plugin-polyfill-corejs3: 0.6.0_@babel+core@7.20.5
      babel-plugin-polyfill-regenerator: 0.4.1_@babel+core@7.20.5
      core-js-compat: 3.27.1
      semver: 6.3.0
    transitivePeerDependencies:
      - supports-color
    dev: true

  /@babel/preset-modules/0.1.5_@babel+core@7.20.5:
    resolution: {integrity: sha512-A57th6YRG7oR3cq/yt/Y84MvGgE0eJG2F1JLhKuyG+jFxEgrd/HAMJatiFtmOiZurz+0DkrvbheCLaV5f2JfjA==}
    peerDependencies:
      '@babel/core': ^7.0.0-0
    dependencies:
      '@babel/core': 7.20.5
      '@babel/helper-plugin-utils': 7.20.2
      '@babel/plugin-proposal-unicode-property-regex': 7.18.6_@babel+core@7.20.5
      '@babel/plugin-transform-dotall-regex': 7.18.6_@babel+core@7.20.5
      '@babel/types': 7.20.5
      esutils: 2.0.3
    dev: true

  /@babel/runtime-corejs3/7.19.1:
    resolution: {integrity: sha512-j2vJGnkopRzH+ykJ8h68wrHnEUmtK//E723jjixiAl/PPf6FhqY/vYRcMVlNydRKQjQsTsYEjpx+DZMIvnGk/g==}
    engines: {node: '>=6.9.0'}
    dependencies:
      core-js-pure: 3.25.2
      regenerator-runtime: 0.13.9
    dev: true

  /@babel/runtime/7.19.0:
    resolution: {integrity: sha512-eR8Lo9hnDS7tqkO7NsV+mKvCmv5boaXFSZ70DnfhcgiEne8hv9oCEd36Klw74EtizEqLsy4YnW8UWwpBVolHZA==}
    engines: {node: '>=6.9.0'}
    dependencies:
      regenerator-runtime: 0.13.9

  /@babel/runtime/7.20.7:
    resolution: {integrity: sha512-UF0tvkUtxwAgZ5W/KrkHf0Rn0fdnLDU9ScxBrEVNUprE/MzirjK4MJUX1/BVDv00Sv8cljtukVK1aky++X1SjQ==}
    engines: {node: '>=6.9.0'}
    dependencies:
      regenerator-runtime: 0.13.11

  /@babel/template/7.18.10:
    resolution: {integrity: sha512-TI+rCtooWHr3QJ27kJxfjutghu44DLnasDMwpDqCXVTal9RLp3RSYNh4NdBrRP2cQAoG9A8juOQl6P6oZG4JxA==}
    engines: {node: '>=6.9.0'}
    dependencies:
      '@babel/code-frame': 7.18.6
      '@babel/parser': 7.20.5
      '@babel/types': 7.20.5
    dev: true

  /@babel/template/7.20.7:
    resolution: {integrity: sha512-8SegXApWe6VoNw0r9JHpSteLKTpTiLZ4rMlGIm9JQ18KiCtyQiAMEazujAHrUS5flrcqYZa75ukev3P6QmUwUw==}
    engines: {node: '>=6.9.0'}
    dependencies:
      '@babel/code-frame': 7.18.6
      '@babel/parser': 7.20.7
      '@babel/types': 7.20.7
    dev: true

  /@babel/traverse/7.20.10:
    resolution: {integrity: sha512-oSf1juCgymrSez8NI4A2sr4+uB/mFd9MXplYGPEBnfAuWmmyeVcHa6xLPiaRBcXkcb/28bgxmQLTVwFKE1yfsg==}
    engines: {node: '>=6.9.0'}
    dependencies:
      '@babel/code-frame': 7.18.6
      '@babel/generator': 7.20.7
      '@babel/helper-environment-visitor': 7.18.9
      '@babel/helper-function-name': 7.19.0
      '@babel/helper-hoist-variables': 7.18.6
      '@babel/helper-split-export-declaration': 7.18.6
      '@babel/parser': 7.20.7
      '@babel/types': 7.20.7
      debug: 4.3.4
      globals: 11.12.0
    transitivePeerDependencies:
      - supports-color
    dev: true

  /@babel/traverse/7.20.5:
    resolution: {integrity: sha512-WM5ZNN3JITQIq9tFZaw1ojLU3WgWdtkxnhM1AegMS+PvHjkM5IXjmYEGY7yukz5XS4sJyEf2VzWjI8uAavhxBQ==}
    engines: {node: '>=6.9.0'}
    dependencies:
      '@babel/code-frame': 7.18.6
      '@babel/generator': 7.20.5
      '@babel/helper-environment-visitor': 7.18.9
      '@babel/helper-function-name': 7.19.0
      '@babel/helper-hoist-variables': 7.18.6
      '@babel/helper-split-export-declaration': 7.18.6
      '@babel/parser': 7.20.5
      '@babel/types': 7.20.5
      debug: 4.3.4
      globals: 11.12.0
    transitivePeerDependencies:
      - supports-color
    dev: true

  /@babel/types/7.20.5:
    resolution: {integrity: sha512-c9fst/h2/dcF7H+MJKZ2T0KjEQ8hY/BNnDk/H3XY8C4Aw/eWQXWn/lWntHF9ooUBnGmEvbfGrTgLWc+um0YDUg==}
    engines: {node: '>=6.9.0'}
    dependencies:
      '@babel/helper-string-parser': 7.19.4
      '@babel/helper-validator-identifier': 7.19.1
      to-fast-properties: 2.0.0

  /@babel/types/7.20.7:
    resolution: {integrity: sha512-69OnhBxSSgK0OzTJai4kyPDiKTIe3j+ctaHdIGVbRahTLAT7L3R9oeXHC2aVSuGYt3cVnoAMDmOCgJ2yaiLMvg==}
    engines: {node: '>=6.9.0'}
    dependencies:
      '@babel/helper-string-parser': 7.19.4
      '@babel/helper-validator-identifier': 7.19.1
      to-fast-properties: 2.0.0
    dev: true

<<<<<<< HEAD
  /@blocksuite/blocks/0.3.1-20230106060050-1aad55d_yjs@13.5.44:
    resolution: {integrity: sha512-qRNXmhjw+GAGsV1mI2XXPxYTlHfsFHv9ttTCNQ6IIcxvc5Hh6lWmdwVibxvlpYUkgEc1zv3/GxOEsR/ngpZXzQ==}
=======
  /@blocksuite/blocks/0.3.1-20230109032243-37ad3ba_yjs@13.5.44:
    resolution: {integrity: sha512-UTlbk0Is7TMRBbvUyM2nivbqM/TLwRj1qArMYbOmvDGUNYadWo68cTwv/Ej2WwiKn22q4/4JHryGsv3gTCRz1Q==}
>>>>>>> 20e2984c
    dependencies:
      '@blocksuite/phasor': 0.3.1-20230109032243-37ad3ba_yjs@13.5.44
      '@blocksuite/store': 0.3.1-20230109032243-37ad3ba_yjs@13.5.44
      '@tldraw/intersect': 1.8.0
      autosize: 5.0.2
      highlight.js: 11.7.0
      hotkeys-js: 3.10.1
      lit: 2.5.0
      perfect-freehand: 1.2.0
      quill: 1.3.7
      quill-cursors: 4.0.0
    transitivePeerDependencies:
      - bufferutil
      - supports-color
      - utf-8-validate
      - yjs
    dev: false

  /@blocksuite/editor/0.3.1-20230109032243-37ad3ba_yjs@13.5.44:
    resolution: {integrity: sha512-bYbMn4EL/od+xP4K3u2kJT08kJBpK6H7b4cbRb9No3SUwgNHvvVNxia/QH1AQXyKaZQj/DHFgVxrw9GKo2GIPA==}
    dependencies:
      '@blocksuite/blocks': 0.3.1-20230109032243-37ad3ba_yjs@13.5.44
      '@blocksuite/store': 0.3.1-20230109032243-37ad3ba_yjs@13.5.44
      lit: 2.5.0
      marked: 4.2.5
      turndown: 7.1.1
    transitivePeerDependencies:
      - bufferutil
      - supports-color
      - utf-8-validate
      - yjs
    dev: false

  /@blocksuite/icons/2.0.4_w5j4k42lgipnm43s3brx6h3c34:
    resolution: {integrity: sha512-Ewx30d3W6MXJGPXYvv48UpvAVfDB+gIVu90sHZX5curnSn+e1DdpCVfL0DeZA7Iyq6aLbxnKVzOAewlfoP8kDQ==}
    peerDependencies:
      '@types/react': ^18.0.25
      react: ^18.2.0
    dependencies:
      '@types/react': 18.0.20
      react: 18.2.0
    dev: false

  /@blocksuite/phasor/0.3.1-20230109032243-37ad3ba_yjs@13.5.44:
    resolution: {integrity: sha512-mL1gSQ3rzrjdQSbWPtgyMXpbbl266UUjw26d0aIjkOh+iMMI6rWtmKWDoiDkO7tejIjwSNQ4w5zJOjJRIj+mSA==}
    peerDependencies:
      yjs: ^13
    dependencies:
      yjs: 13.5.44
    dev: false

  /@blocksuite/store/0.3.1-20230109032243-37ad3ba_yjs@13.5.44:
    resolution: {integrity: sha512-zOUz19jfhuhsUkx9BGEQPZWbPyD/AgX0LB7ShVRdd3YM73x25hD6tPLLz1HEV2b69XokC0P9oSru4aNomm4jkg==}
    peerDependencies:
      yjs: ^13
    dependencies:
      '@types/flexsearch': 0.7.3
      '@types/quill': 1.3.10
      buffer: 6.0.3
      flexsearch: 0.7.21
      idb-keyval: 6.2.0
      ky: 0.33.1
      lib0: 0.2.58
      y-protocols: 1.0.5
      y-webrtc: 10.2.3
      yjs: 13.5.44
    transitivePeerDependencies:
      - bufferutil
      - supports-color
      - utf-8-validate
    dev: false

  /@changesets/apply-release-plan/6.1.3:
    resolution: {integrity: sha512-ECDNeoc3nfeAe1jqJb5aFQX7CqzQhD2klXRez2JDb/aVpGUbX673HgKrnrgJRuQR/9f2TtLoYIzrGB9qwD77mg==}
    dependencies:
      '@babel/runtime': 7.20.7
      '@changesets/config': 2.3.0
      '@changesets/get-version-range-type': 0.3.2
      '@changesets/git': 2.0.0
      '@changesets/types': 5.2.1
      '@manypkg/get-packages': 1.1.3
      detect-indent: 6.1.0
      fs-extra: 7.0.1
      lodash.startcase: 4.4.0
      outdent: 0.5.0
      prettier: 2.7.1
      resolve-from: 5.0.0
      semver: 5.7.1
    dev: true

  /@changesets/assemble-release-plan/5.2.3:
    resolution: {integrity: sha512-g7EVZCmnWz3zMBAdrcKhid4hkHT+Ft1n0mLussFMcB1dE2zCuwcvGoy9ec3yOgPGF4hoMtgHaMIk3T3TBdvU9g==}
    dependencies:
      '@babel/runtime': 7.20.7
      '@changesets/errors': 0.1.4
      '@changesets/get-dependents-graph': 1.3.5
      '@changesets/types': 5.2.1
      '@manypkg/get-packages': 1.1.3
      semver: 5.7.1
    dev: true

  /@changesets/changelog-git/0.1.14:
    resolution: {integrity: sha512-+vRfnKtXVWsDDxGctOfzJsPhaCdXRYoe+KyWYoq5X/GqoISREiat0l3L8B0a453B2B4dfHGcZaGyowHbp9BSaA==}
    dependencies:
      '@changesets/types': 5.2.1
    dev: true

  /@changesets/cli/2.26.0:
    resolution: {integrity: sha512-0cbTiDms+ICTVtEwAFLNW0jBNex9f5+fFv3I771nBvdnV/mOjd1QJ4+f8KtVSOrwD9SJkk9xbDkWFb0oXd8d1Q==}
    hasBin: true
    dependencies:
      '@babel/runtime': 7.20.7
      '@changesets/apply-release-plan': 6.1.3
      '@changesets/assemble-release-plan': 5.2.3
      '@changesets/changelog-git': 0.1.14
      '@changesets/config': 2.3.0
      '@changesets/errors': 0.1.4
      '@changesets/get-dependents-graph': 1.3.5
      '@changesets/get-release-plan': 3.0.16
      '@changesets/git': 2.0.0
      '@changesets/logger': 0.0.5
      '@changesets/pre': 1.0.14
      '@changesets/read': 0.5.9
      '@changesets/types': 5.2.1
      '@changesets/write': 0.2.3
      '@manypkg/get-packages': 1.1.3
      '@types/is-ci': 3.0.0
      '@types/semver': 6.2.3
      ansi-colors: 4.1.3
      chalk: 2.4.2
      enquirer: 2.3.6
      external-editor: 3.1.0
      fs-extra: 7.0.1
      human-id: 1.0.2
      is-ci: 3.0.1
      meow: 6.1.1
      outdent: 0.5.0
      p-limit: 2.3.0
      preferred-pm: 3.0.3
      resolve-from: 5.0.0
      semver: 5.7.1
      spawndamnit: 2.0.0
      term-size: 2.2.1
      tty-table: 4.1.6
    dev: true

  /@changesets/config/2.3.0:
    resolution: {integrity: sha512-EgP/px6mhCx8QeaMAvWtRrgyxW08k/Bx2tpGT+M84jEdX37v3VKfh4Cz1BkwrYKuMV2HZKeHOh8sHvja/HcXfQ==}
    dependencies:
      '@changesets/errors': 0.1.4
      '@changesets/get-dependents-graph': 1.3.5
      '@changesets/logger': 0.0.5
      '@changesets/types': 5.2.1
      '@manypkg/get-packages': 1.1.3
      fs-extra: 7.0.1
      micromatch: 4.0.5
    dev: true

  /@changesets/errors/0.1.4:
    resolution: {integrity: sha512-HAcqPF7snsUJ/QzkWoKfRfXushHTu+K5KZLJWPb34s4eCZShIf8BFO3fwq6KU8+G7L5KdtN2BzQAXOSXEyiY9Q==}
    dependencies:
      extendable-error: 0.1.7
    dev: true

  /@changesets/get-dependents-graph/1.3.5:
    resolution: {integrity: sha512-w1eEvnWlbVDIY8mWXqWuYE9oKhvIaBhzqzo4ITSJY9hgoqQ3RoBqwlcAzg11qHxv/b8ReDWnMrpjpKrW6m1ZTA==}
    dependencies:
      '@changesets/types': 5.2.1
      '@manypkg/get-packages': 1.1.3
      chalk: 2.4.2
      fs-extra: 7.0.1
      semver: 5.7.1
    dev: true

  /@changesets/get-release-plan/3.0.16:
    resolution: {integrity: sha512-OpP9QILpBp1bY2YNIKFzwigKh7Qe9KizRsZomzLe6pK8IUo8onkAAVUD8+JRKSr8R7d4+JRuQrfSSNlEwKyPYg==}
    dependencies:
      '@babel/runtime': 7.20.7
      '@changesets/assemble-release-plan': 5.2.3
      '@changesets/config': 2.3.0
      '@changesets/pre': 1.0.14
      '@changesets/read': 0.5.9
      '@changesets/types': 5.2.1
      '@manypkg/get-packages': 1.1.3
    dev: true

  /@changesets/get-version-range-type/0.3.2:
    resolution: {integrity: sha512-SVqwYs5pULYjYT4op21F2pVbcrca4qA/bAA3FmFXKMN7Y+HcO8sbZUTx3TAy2VXulP2FACd1aC7f2nTuqSPbqg==}
    dev: true

  /@changesets/git/2.0.0:
    resolution: {integrity: sha512-enUVEWbiqUTxqSnmesyJGWfzd51PY4H7mH9yUw0hPVpZBJ6tQZFMU3F3mT/t9OJ/GjyiM4770i+sehAn6ymx6A==}
    dependencies:
      '@babel/runtime': 7.20.7
      '@changesets/errors': 0.1.4
      '@changesets/types': 5.2.1
      '@manypkg/get-packages': 1.1.3
      is-subdir: 1.2.0
      micromatch: 4.0.5
      spawndamnit: 2.0.0
    dev: true

  /@changesets/logger/0.0.5:
    resolution: {integrity: sha512-gJyZHomu8nASHpaANzc6bkQMO9gU/ib20lqew1rVx753FOxffnCrJlGIeQVxNWCqM+o6OOleCo/ivL8UAO5iFw==}
    dependencies:
      chalk: 2.4.2
    dev: true

  /@changesets/parse/0.3.16:
    resolution: {integrity: sha512-127JKNd167ayAuBjUggZBkmDS5fIKsthnr9jr6bdnuUljroiERW7FBTDNnNVyJ4l69PzR57pk6mXQdtJyBCJKg==}
    dependencies:
      '@changesets/types': 5.2.1
      js-yaml: 3.14.1
    dev: true

  /@changesets/pre/1.0.14:
    resolution: {integrity: sha512-dTsHmxQWEQekHYHbg+M1mDVYFvegDh9j/kySNuDKdylwfMEevTeDouR7IfHNyVodxZXu17sXoJuf2D0vi55FHQ==}
    dependencies:
      '@babel/runtime': 7.20.7
      '@changesets/errors': 0.1.4
      '@changesets/types': 5.2.1
      '@manypkg/get-packages': 1.1.3
      fs-extra: 7.0.1
    dev: true

  /@changesets/read/0.5.9:
    resolution: {integrity: sha512-T8BJ6JS6j1gfO1HFq50kU3qawYxa4NTbI/ASNVVCBTsKquy2HYwM9r7ZnzkiMe8IEObAJtUVGSrePCOxAK2haQ==}
    dependencies:
      '@babel/runtime': 7.20.7
      '@changesets/git': 2.0.0
      '@changesets/logger': 0.0.5
      '@changesets/parse': 0.3.16
      '@changesets/types': 5.2.1
      chalk: 2.4.2
      fs-extra: 7.0.1
      p-filter: 2.1.0
    dev: true

  /@changesets/types/4.1.0:
    resolution: {integrity: sha512-LDQvVDv5Kb50ny2s25Fhm3d9QSZimsoUGBsUioj6MC3qbMUCuC8GPIvk/M6IvXx3lYhAs0lwWUQLb+VIEUCECw==}
    dev: true

  /@changesets/types/5.2.1:
    resolution: {integrity: sha512-myLfHbVOqaq9UtUKqR/nZA/OY7xFjQMdfgfqeZIBK4d0hA6pgxArvdv8M+6NUzzBsjWLOtvApv8YHr4qM+Kpfg==}
    dev: true

  /@changesets/write/0.2.3:
    resolution: {integrity: sha512-Dbamr7AIMvslKnNYsLFafaVORx4H0pvCA2MHqgtNCySMe1blImEyAEOzDmcgKAkgz4+uwoLz7demIrX+JBr/Xw==}
    dependencies:
      '@babel/runtime': 7.20.7
      '@changesets/types': 5.2.1
      fs-extra: 7.0.1
      human-id: 1.0.2
      prettier: 2.7.1
    dev: true

  /@emotion/babel-plugin/11.10.2:
    resolution: {integrity: sha512-xNQ57njWTFVfPAc3cjfuaPdsgLp5QOSuRsj9MA6ndEhH/AzuZM86qIQzt6rq+aGBwj3n5/TkLmU5lhAfdRmogA==}
    peerDependencies:
      '@babel/core': ^7.0.0
    dependencies:
      '@babel/helper-module-imports': 7.18.6
      '@babel/plugin-syntax-jsx': 7.18.6
      '@babel/runtime': 7.19.0
      '@emotion/hash': 0.9.0
      '@emotion/memoize': 0.8.0
      '@emotion/serialize': 1.1.0
      babel-plugin-macros: 3.1.0
      convert-source-map: 1.9.0
      escape-string-regexp: 4.0.0
      find-root: 1.1.0
      source-map: 0.5.7
      stylis: 4.0.13
    dev: false

  /@emotion/cache/11.10.3:
    resolution: {integrity: sha512-Psmp/7ovAa8appWh3g51goxu/z3iVms7JXOreq136D8Bbn6dYraPnmL6mdM8GThEx9vwSn92Fz+mGSjBzN8UPQ==}
    dependencies:
      '@emotion/memoize': 0.8.0
      '@emotion/sheet': 1.2.0
      '@emotion/utils': 1.2.0
      '@emotion/weak-memoize': 0.3.0
      stylis: 4.0.13
    dev: false

  /@emotion/css/11.10.0:
    resolution: {integrity: sha512-dH9f+kSCucc8ilMg0MUA1AemabcyzYpe5EKX24F528PJjD7HyIY/VBNJHxfUdc8l400h2ncAjR6yEDu+DBj2cg==}
    peerDependencies:
      '@babel/core': ^7.0.0
    peerDependenciesMeta:
      '@babel/core':
        optional: true
    dependencies:
      '@emotion/babel-plugin': 11.10.2
      '@emotion/cache': 11.10.3
      '@emotion/serialize': 1.1.0
      '@emotion/sheet': 1.2.0
      '@emotion/utils': 1.2.0
    dev: false

  /@emotion/hash/0.9.0:
    resolution: {integrity: sha512-14FtKiHhy2QoPIzdTcvh//8OyBlknNs2nXRwIhG904opCby3l+9Xaf/wuPvICBF0rc1ZCNBd3nKe9cd2mecVkQ==}
    dev: false

  /@emotion/is-prop-valid/1.2.0:
    resolution: {integrity: sha512-3aDpDprjM0AwaxGE09bOPkNxHpBd+kA6jty3RnaEXdweX1DF1U3VQpPYb0g1IStAuK7SVQ1cy+bNBBKp4W3Fjg==}
    dependencies:
      '@emotion/memoize': 0.8.0
    dev: false

  /@emotion/memoize/0.8.0:
    resolution: {integrity: sha512-G/YwXTkv7Den9mXDO7AhLWkE3q+I92B+VqAE+dYG4NGPaHZGvt3G8Q0p9vmE+sq7rTGphUbAvmQ9YpbfMQGGlA==}
    dev: false

  /@emotion/react/11.10.4_w5j4k42lgipnm43s3brx6h3c34:
    resolution: {integrity: sha512-j0AkMpr6BL8gldJZ6XQsQ8DnS9TxEQu1R+OGmDZiWjBAJtCcbt0tS3I/YffoqHXxH6MjgI7KdMbYKw3MEiU9eA==}
    peerDependencies:
      '@babel/core': ^7.0.0
      '@types/react': '*'
      react: '>=16.8.0'
    peerDependenciesMeta:
      '@babel/core':
        optional: true
      '@types/react':
        optional: true
    dependencies:
      '@babel/runtime': 7.19.0
      '@emotion/babel-plugin': 11.10.2
      '@emotion/cache': 11.10.3
      '@emotion/serialize': 1.1.0
      '@emotion/use-insertion-effect-with-fallbacks': 1.0.0_react@18.2.0
      '@emotion/utils': 1.2.0
      '@emotion/weak-memoize': 0.3.0
      '@types/react': 18.0.20
      hoist-non-react-statics: 3.3.2
      react: 18.2.0
    dev: false

  /@emotion/serialize/1.1.0:
    resolution: {integrity: sha512-F1ZZZW51T/fx+wKbVlwsfchr5q97iW8brAnXmsskz4d0hVB4O3M/SiA3SaeH06x02lSNzkkQv+n3AX3kCXKSFA==}
    dependencies:
      '@emotion/hash': 0.9.0
      '@emotion/memoize': 0.8.0
      '@emotion/unitless': 0.8.0
      '@emotion/utils': 1.2.0
      csstype: 3.1.1
    dev: false

  /@emotion/server/11.10.0_@emotion+css@11.10.0:
    resolution: {integrity: sha512-MTvJ21JPo9aS02GdjFW4nhdwOi2tNNpMmAM/YED0pkxzjDNi5WbiTwXqaCnvLc2Lr8NFtjhT0az1vTJyLIHYcw==}
    peerDependencies:
      '@emotion/css': ^11.0.0-rc.0
    peerDependenciesMeta:
      '@emotion/css':
        optional: true
    dependencies:
      '@emotion/css': 11.10.0
      '@emotion/utils': 1.2.0
      html-tokenize: 2.0.1
      multipipe: 1.0.2
      through: 2.3.8
    dev: false

  /@emotion/sheet/1.2.0:
    resolution: {integrity: sha512-OiTkRgpxescko+M51tZsMq7Puu/KP55wMT8BgpcXVG2hqXc0Vo0mfymJ/Uj24Hp0i083ji/o0aLddh08UEjq8w==}
    dev: false

  /@emotion/styled/11.10.4_yiaqs725o7pcd7rteavrnhgj4y:
    resolution: {integrity: sha512-pRl4R8Ez3UXvOPfc2bzIoV8u9P97UedgHS4FPX594ntwEuAMA114wlaHvOK24HB48uqfXiGlYIZYCxVJ1R1ttQ==}
    peerDependencies:
      '@babel/core': ^7.0.0
      '@emotion/react': ^11.0.0-rc.0
      '@types/react': '*'
      react: '>=16.8.0'
    peerDependenciesMeta:
      '@babel/core':
        optional: true
      '@types/react':
        optional: true
    dependencies:
      '@babel/runtime': 7.19.0
      '@emotion/babel-plugin': 11.10.2
      '@emotion/is-prop-valid': 1.2.0
      '@emotion/react': 11.10.4_w5j4k42lgipnm43s3brx6h3c34
      '@emotion/serialize': 1.1.0
      '@emotion/use-insertion-effect-with-fallbacks': 1.0.0_react@18.2.0
      '@emotion/utils': 1.2.0
      '@types/react': 18.0.20
      react: 18.2.0
    dev: false

  /@emotion/unitless/0.8.0:
    resolution: {integrity: sha512-VINS5vEYAscRl2ZUDiT3uMPlrFQupiKgHz5AA4bCH1miKBg4qtwkim1qPmJj/4WG6TreYMY111rEFsjupcOKHw==}
    dev: false

  /@emotion/use-insertion-effect-with-fallbacks/1.0.0_react@18.2.0:
    resolution: {integrity: sha512-1eEgUGmkaljiBnRMTdksDV1W4kUnmwgp7X9G8B++9GYwl1lUdqSndSriIrTJ0N7LQaoauY9JJ2yhiOYK5+NI4A==}
    peerDependencies:
      react: '>=16.8.0'
    dependencies:
      react: 18.2.0
    dev: false

  /@emotion/utils/1.2.0:
    resolution: {integrity: sha512-sn3WH53Kzpw8oQ5mgMmIzzyAaH2ZqFEbozVVBSYp538E06OSE6ytOp7pRAjNQR+Q/orwqdQYJSe2m3hCOeznkw==}
    dev: false

  /@emotion/weak-memoize/0.3.0:
    resolution: {integrity: sha512-AHPmaAx+RYfZz0eYu6Gviiagpmiyw98ySSlQvCUhVGDRtDFe4DBS0x1bSjdF3gqUDYOczB+yYvBTtEylYSdRhg==}
    dev: false

  /@esbuild/android-arm/0.16.15:
    resolution: {integrity: sha512-JsJtmadyWcR+DEtHLixM7bAQsfi1s0Xotv9kVOoXbCLyhKPOHvMEyh3kJBuTbCPSE4c2jQkQVmarwc9Mg9k3bA==}
    engines: {node: '>=12'}
    cpu: [arm]
    os: [android]
    requiresBuild: true
    dev: true
    optional: true

  /@esbuild/android-arm64/0.16.15:
    resolution: {integrity: sha512-OdbkUv7468dSsgoFtHIwTaYAuI5lDEv/v+dlfGBUbVa2xSDIIuSOHXawynw5N9+5lygo/JdXa5/sgGjiEU18gQ==}
    engines: {node: '>=12'}
    cpu: [arm64]
    os: [android]
    requiresBuild: true
    dev: true
    optional: true

  /@esbuild/android-x64/0.16.15:
    resolution: {integrity: sha512-dPUOBiNNWAm+/bxoA75o7R7qqqfcEzXaYlb5uJk2xGHmUMNKSAnDCtRYLgx9/wfE4sXyn8H948OrDyUAHhPOuA==}
    engines: {node: '>=12'}
    cpu: [x64]
    os: [android]
    requiresBuild: true
    dev: true
    optional: true

  /@esbuild/darwin-arm64/0.16.15:
    resolution: {integrity: sha512-AksarYV85Hxgwh5/zb6qGl4sYWxIXPQGBAZ+jUro1ZpINy3EWumK+/4DPOKUBPnsrOIvnNXy7Rq4mTeCsMQDNA==}
    engines: {node: '>=12'}
    cpu: [arm64]
    os: [darwin]
    requiresBuild: true
    dev: true
    optional: true

  /@esbuild/darwin-x64/0.16.15:
    resolution: {integrity: sha512-qqrKJxoohceZGGP+sZ5yXkzW9ZiyFZJ1gWSEfuYdOWzBSL18Uy3w7s/IvnDYHo++/cxwqM0ch3HQVReSZy7/4Q==}
    engines: {node: '>=12'}
    cpu: [x64]
    os: [darwin]
    requiresBuild: true
    dev: true
    optional: true

  /@esbuild/freebsd-arm64/0.16.15:
    resolution: {integrity: sha512-LBWaep6RvJm5KnsKkocdVEzuwnGMjz54fcRVZ9d3R7FSEWOtPBxMhuxeA1n98JVbCLMkTPFmKN6xSnfhnM9WXQ==}
    engines: {node: '>=12'}
    cpu: [arm64]
    os: [freebsd]
    requiresBuild: true
    dev: true
    optional: true

  /@esbuild/freebsd-x64/0.16.15:
    resolution: {integrity: sha512-LE8mKC6JPR04kPLRP9A6k7ZmG0k2aWF4ru79Sde6UeWCo7yDby5f48uJNFQ2pZqzUUkLrHL8xNdIHerJeZjHXg==}
    engines: {node: '>=12'}
    cpu: [x64]
    os: [freebsd]
    requiresBuild: true
    dev: true
    optional: true

  /@esbuild/linux-arm/0.16.15:
    resolution: {integrity: sha512-+1sGlqtMJTOnJUXwLUGnDhPaGRKqxT0UONtYacS+EjdDOrSgpQ/1gUXlnze45Z/BogwYaswQM19Gu1YD1T19/w==}
    engines: {node: '>=12'}
    cpu: [arm]
    os: [linux]
    requiresBuild: true
    dev: true
    optional: true

  /@esbuild/linux-arm64/0.16.15:
    resolution: {integrity: sha512-mRYpuQGbzY+XLczy3Sk7fMJ3DRKLGDIuvLKkkUkyecDGQMmil6K/xVKP9IpKO7JtNH477qAiMjjX7jfKae8t4g==}
    engines: {node: '>=12'}
    cpu: [arm64]
    os: [linux]
    requiresBuild: true
    dev: true
    optional: true

  /@esbuild/linux-ia32/0.16.15:
    resolution: {integrity: sha512-puXVFvY4m8EB6/fzu3LdgjiNnEZ3gZMSR7NmKoQe51l3hyQalvTjab3Dt7aX4qGf+8Pj7dsCOBNzNzkSlr/4Aw==}
    engines: {node: '>=12'}
    cpu: [ia32]
    os: [linux]
    requiresBuild: true
    dev: true
    optional: true

  /@esbuild/linux-loong64/0.16.15:
    resolution: {integrity: sha512-ATMGb3eg8T6ZTGZFldlGeFEcevBiVq6SBHvRAO04HMfUjZWneZ/U+JJb3YzlNZxuscJ4Tmzq+JrYxlk7ro4dRg==}
    engines: {node: '>=12'}
    cpu: [loong64]
    os: [linux]
    requiresBuild: true
    dev: true
    optional: true

  /@esbuild/linux-mips64el/0.16.15:
    resolution: {integrity: sha512-3SEA4L82OnoSATW+Ve8rPgLaKjC8WMt8fnx7De9kvi/NcVbkj8W+J7qnu/tK2P9pUPQP7Au/0sjPEqZtFeyKQQ==}
    engines: {node: '>=12'}
    cpu: [mips64el]
    os: [linux]
    requiresBuild: true
    dev: true
    optional: true

  /@esbuild/linux-ppc64/0.16.15:
    resolution: {integrity: sha512-8PgbeX+N6vmqeySzyxO0NyDOltCEW13OS5jUHTvCHmCgf4kNXZtAWJ+zEfJxjRGYhVezQ1FdIm7WfN1R27uOyg==}
    engines: {node: '>=12'}
    cpu: [ppc64]
    os: [linux]
    requiresBuild: true
    dev: true
    optional: true

  /@esbuild/linux-riscv64/0.16.15:
    resolution: {integrity: sha512-U+coqH+89vbPVoU30no1Fllrn6gvEeO5tfEArBhjYZ+dQ3Gv7ciQXYf5nrT1QdlIFwEjH4Is1U1iiaGWW+tGpQ==}
    engines: {node: '>=12'}
    cpu: [riscv64]
    os: [linux]
    requiresBuild: true
    dev: true
    optional: true

  /@esbuild/linux-s390x/0.16.15:
    resolution: {integrity: sha512-M0nKLFMdyFGBoitxG42kq6Xap0CPeDC6gfF9lg7ZejzGF6kqYUGT+pQGl2QCQoxJBeat/LzTma1hG8C3dq2ocg==}
    engines: {node: '>=12'}
    cpu: [s390x]
    os: [linux]
    requiresBuild: true
    dev: true
    optional: true

  /@esbuild/linux-x64/0.16.15:
    resolution: {integrity: sha512-t7/fOXBUKfigvhJLGKZ9TPHHgqNgpIpYaAbcXQk1X+fPeUG7x0tpAbXJ2wST9F/gJ02+CLETPMnhG7Tra2wqsQ==}
    engines: {node: '>=12'}
    cpu: [x64]
    os: [linux]
    requiresBuild: true
    dev: true
    optional: true

  /@esbuild/netbsd-x64/0.16.15:
    resolution: {integrity: sha512-0k0Nxi6DOJmTnLtKD/0rlyqOPpcqONXY53vpkoAsue8CfyhNPWtwzba1ICFNCfCY1dqL3Ho/xEzujJhmdXq1rg==}
    engines: {node: '>=12'}
    cpu: [x64]
    os: [netbsd]
    requiresBuild: true
    dev: true
    optional: true

  /@esbuild/openbsd-x64/0.16.15:
    resolution: {integrity: sha512-3SkckazfIbdSjsGpuIYT3d6n2Hx0tck3MS1yVsbahhWiLvdy4QozTpvlbjqO3GmvtvhxY4qdyhFOO2wiZKeTAQ==}
    engines: {node: '>=12'}
    cpu: [x64]
    os: [openbsd]
    requiresBuild: true
    dev: true
    optional: true

  /@esbuild/sunos-x64/0.16.15:
    resolution: {integrity: sha512-8PNvBC+O8X5EnyIGqE8St2bOjjrXMR17NOLenIrzolvwWnJXvwPo0tE/ahOeiAJmTOS/eAcN8b4LAZcn17Uj7w==}
    engines: {node: '>=12'}
    cpu: [x64]
    os: [sunos]
    requiresBuild: true
    dev: true
    optional: true

  /@esbuild/win32-arm64/0.16.15:
    resolution: {integrity: sha512-YPaSgm/mm7kNcATB53OxVGVfn6rDNbImTn330ZlF3hKej1e9ktCaljGjn2vH08z2dlHEf3kdt57tNjE6zs8SzA==}
    engines: {node: '>=12'}
    cpu: [arm64]
    os: [win32]
    requiresBuild: true
    dev: true
    optional: true

  /@esbuild/win32-ia32/0.16.15:
    resolution: {integrity: sha512-0movUXbSNrTeNf5ZXT0avklEvlJD0hNGZsrrXHfsp9z4tK5xC+apCqmUEZeE9mqrb84Z8XbgGr/MS9LqafTP2A==}
    engines: {node: '>=12'}
    cpu: [ia32]
    os: [win32]
    requiresBuild: true
    dev: true
    optional: true

  /@esbuild/win32-x64/0.16.15:
    resolution: {integrity: sha512-27h5GCcbfomVAqAnMJWvR1LqEY0dFqIq4vTe5nY3becnZNu0SX8F0+gTk3JPvgWQHzaGc6VkPzlOiMkdSUunUA==}
    engines: {node: '>=12'}
    cpu: [x64]
    os: [win32]
    requiresBuild: true
    dev: true
    optional: true

  /@eslint/eslintrc/1.3.2:
    resolution: {integrity: sha512-AXYd23w1S/bv3fTs3Lz0vjiYemS08jWkI3hYyS9I1ry+0f+Yjs1wm+sU0BS8qDOPrBIkp4qHYC16I8uVtpLajQ==}
    engines: {node: ^12.22.0 || ^14.17.0 || >=16.0.0}
    dependencies:
      ajv: 6.12.6
      debug: 4.3.4
      espree: 9.4.0
      globals: 13.17.0
      ignore: 5.2.0
      import-fresh: 3.3.0
      js-yaml: 4.1.0
      minimatch: 3.1.2
      strip-json-comments: 3.1.1
    transitivePeerDependencies:
      - supports-color
    dev: true

  /@eslint/eslintrc/1.4.1:
    resolution: {integrity: sha512-XXrH9Uarn0stsyldqDYq8r++mROmWRI1xKMXa640Bb//SY1+ECYX6VzT6Lcx5frD0V30XieqJ0oX9I2Xj5aoMA==}
    engines: {node: ^12.22.0 || ^14.17.0 || >=16.0.0}
    dependencies:
      ajv: 6.12.6
      debug: 4.3.4
      espree: 9.4.0
      globals: 13.19.0
      ignore: 5.2.0
      import-fresh: 3.3.0
      js-yaml: 4.1.0
      minimatch: 3.1.2
      strip-json-comments: 3.1.1
    transitivePeerDependencies:
      - supports-color
    dev: true

  /@firebase/analytics-compat/0.2.0_5z7svkifsmkn6ro3hru7lnxwrq:
    resolution: {integrity: sha512-brk8IN4ErWiZoB/UdJ0mWZhQOKt90ztv4MUwQjhuYJ4iwnVMz0Mzj9+tplU1hVpSZXdfbKQFfRN9kp/3sTiyWw==}
    peerDependencies:
      '@firebase/app-compat': 0.x
    dependencies:
      '@firebase/analytics': 0.9.0_@firebase+app@0.9.0
      '@firebase/analytics-types': 0.8.0
      '@firebase/app-compat': 0.2.0
      '@firebase/component': 0.6.0
      '@firebase/util': 1.8.0
      tslib: 2.4.0
    transitivePeerDependencies:
      - '@firebase/app'
    dev: false

  /@firebase/analytics-types/0.8.0:
    resolution: {integrity: sha512-iRP+QKI2+oz3UAh4nPEq14CsEjrjD6a5+fuypjScisAh9kXKFvdJOZJDwk7kikLvWVLGEs9+kIUS4LPQV7VZVw==}
    dev: false

  /@firebase/analytics/0.9.0_@firebase+app@0.9.0:
    resolution: {integrity: sha512-cE6JAvaGDVhn3B09VuQ5pATLCtmQg3AUSDuCmMNzWlP7+12LBarV1JcGWKIi7YQK2ks3B73wRsawi08XKwsolQ==}
    peerDependencies:
      '@firebase/app': 0.x
    dependencies:
      '@firebase/app': 0.9.0
      '@firebase/component': 0.6.0
      '@firebase/installations': 0.6.0_@firebase+app@0.9.0
      '@firebase/logger': 0.4.0
      '@firebase/util': 1.8.0
      tslib: 2.4.0
    dev: false

  /@firebase/app-check-compat/0.3.0_5z7svkifsmkn6ro3hru7lnxwrq:
    resolution: {integrity: sha512-CJFHWGMvWRkkvLPTvWdLrEYnfH7WS9zFLsWctSzRjQnzg6dQUTs5FDyg9RN7BIWoaSr9q7FTxkRnsOgardDPLA==}
    peerDependencies:
      '@firebase/app-compat': 0.x
    dependencies:
      '@firebase/app-check': 0.6.0_@firebase+app@0.9.0
      '@firebase/app-check-types': 0.5.0
      '@firebase/app-compat': 0.2.0
      '@firebase/component': 0.6.0
      '@firebase/logger': 0.4.0
      '@firebase/util': 1.8.0
      tslib: 2.4.0
    transitivePeerDependencies:
      - '@firebase/app'
    dev: false

  /@firebase/app-check-interop-types/0.2.0:
    resolution: {integrity: sha512-+3PQIeX6/eiVK+x/yg8r6xTNR97fN7MahFDm+jiQmDjcyvSefoGuTTNQuuMScGyx3vYUBeZn+Cp9kC0yY/9uxQ==}
    dev: false

  /@firebase/app-check-types/0.5.0:
    resolution: {integrity: sha512-uwSUj32Mlubybw7tedRzR24RP8M8JUVR3NPiMk3/Z4bCmgEKTlQBwMXrehDAZ2wF+TsBq0SN1c6ema71U/JPyQ==}
    dev: false

  /@firebase/app-check/0.6.0_@firebase+app@0.9.0:
    resolution: {integrity: sha512-DevuiUQujsG18NQ1fQ1g2X+75Vp1YfSxPsw363/HE2+ABmCWHf4ByPmxEf16y4PVcqJ2MZqYv8kXZYxzRJCS4g==}
    peerDependencies:
      '@firebase/app': 0.x
    dependencies:
      '@firebase/app': 0.9.0
      '@firebase/component': 0.6.0
      '@firebase/logger': 0.4.0
      '@firebase/util': 1.8.0
      tslib: 2.4.0
    dev: false

  /@firebase/app-compat/0.2.0:
    resolution: {integrity: sha512-Y8Cpuheai61jCdVflt437I94n8cdRbXY0e1dQMmTWHCShJUfWwpa5y2ZMnxClWnorXy9hC/3yNZMVlu79f1zGA==}
    dependencies:
      '@firebase/app': 0.9.0
      '@firebase/component': 0.6.0
      '@firebase/logger': 0.4.0
      '@firebase/util': 1.8.0
      tslib: 2.4.0
    dev: false

  /@firebase/app-types/0.9.0:
    resolution: {integrity: sha512-AeweANOIo0Mb8GiYm3xhTEBVCmPwTYAu9Hcd2qSkLuga/6+j9b1Jskl5bpiSQWy9eJ/j5pavxj6eYogmnuzm+Q==}
    dev: false

  /@firebase/app/0.9.0:
    resolution: {integrity: sha512-sa15stSK6FoGW4mCeAVDt0TvBFxPjvNcG2rhacGudOzMaW3g2TS326zXTFG+p5jnTCPZ2SO5TTSiGHn1NNcD9Q==}
    dependencies:
      '@firebase/component': 0.6.0
      '@firebase/logger': 0.4.0
      '@firebase/util': 1.8.0
      idb: 7.0.1
      tslib: 2.4.0
    dev: false

  /@firebase/auth-compat/0.3.0_smx2rqj2kjyjzx5x66zunbdpee:
    resolution: {integrity: sha512-tcofcrQKBOo5Wrz59onWtZDJfVW09auvG/XRh7lZ4yfEWdGerTJXmEdQU6j3E8AnJ3X91BYltNYhh0ZJOoCJqQ==}
    peerDependencies:
      '@firebase/app-compat': 0.x
    dependencies:
      '@firebase/app-compat': 0.2.0
      '@firebase/auth': 0.21.0_nw4m4mwqwngj7zodqmw3xrcjja
      '@firebase/auth-types': 0.12.0_ymjb4f6a56kabcdqyfm4cet2ly
      '@firebase/component': 0.6.0
      '@firebase/util': 1.8.0
      node-fetch: 2.6.7_encoding@0.1.13
      tslib: 2.4.0
    transitivePeerDependencies:
      - '@firebase/app'
      - '@firebase/app-types'
      - encoding
    dev: false

  /@firebase/auth-interop-types/0.2.0_ymjb4f6a56kabcdqyfm4cet2ly:
    resolution: {integrity: sha512-7Mt2qzwvu5X3Qxz24gjj0qITrBsMmy1W4vGBP8TZRuQrjA4OTlGVCTG8ysvweZ3xpdl1XGhBsIjo2KjfOPg0xA==}
    peerDependencies:
      '@firebase/app-types': 0.x
      '@firebase/util': 1.x
    dependencies:
      '@firebase/app-types': 0.9.0
      '@firebase/util': 1.8.0
    dev: false

  /@firebase/auth-types/0.12.0_ymjb4f6a56kabcdqyfm4cet2ly:
    resolution: {integrity: sha512-pPwaZt+SPOshK8xNoiQlK5XIrS97kFYc3Rc7xmy373QsOJ9MmqXxLaYssP5Kcds4wd2qK//amx/c+A8O2fVeZA==}
    peerDependencies:
      '@firebase/app-types': 0.x
      '@firebase/util': 1.x
    dependencies:
      '@firebase/app-types': 0.9.0
      '@firebase/util': 1.8.0
    dev: false

  /@firebase/auth/0.21.0_nw4m4mwqwngj7zodqmw3xrcjja:
    resolution: {integrity: sha512-kXOQl/hyLuGKxs0r2icLsDmAyeO0uM4zV9Q+fx6VE8Ncl94TBUc/n895GSrF3RkNHdiq/DZxV/PUCZ/ozPQNKw==}
    peerDependencies:
      '@firebase/app': 0.x
    dependencies:
      '@firebase/app': 0.9.0
      '@firebase/component': 0.6.0
      '@firebase/logger': 0.4.0
      '@firebase/util': 1.8.0
      node-fetch: 2.6.7_encoding@0.1.13
      tslib: 2.4.0
    transitivePeerDependencies:
      - encoding
    dev: false

  /@firebase/component/0.6.0:
    resolution: {integrity: sha512-9hyNc4OmrXMtthDJq6zyJHll/UIYBWYmMG3rXty2eMeWxHWB0vlsq3AOI+k14PL15aSBAQolv0EZJWVJv/gCEg==}
    dependencies:
      '@firebase/util': 1.8.0
      tslib: 2.4.0
    dev: false

  /@firebase/database-compat/0.3.0_@firebase+app-types@0.9.0:
    resolution: {integrity: sha512-5kzhXdACd+RX/G8k/DKYAuiMYHDHIZ9WFV/ccVoPsC+bxIQEgPilDEtkljY5ZxiKbUj+PEOSYUfYdV/LQMJatQ==}
    dependencies:
      '@firebase/component': 0.6.0
      '@firebase/database': 0.14.0_@firebase+app-types@0.9.0
      '@firebase/database-types': 0.10.0
      '@firebase/logger': 0.4.0
      '@firebase/util': 1.8.0
      tslib: 2.4.0
    transitivePeerDependencies:
      - '@firebase/app-types'
    dev: false

  /@firebase/database-types/0.10.0:
    resolution: {integrity: sha512-jZHI1fY1tm+8heLR4sbgJHtSYI2kTlSp4QTXWALwdT+dfST5OlZYsZeb+hGWeqjHEElzUnkLbw8XuZSy9Uy6rA==}
    dependencies:
      '@firebase/app-types': 0.9.0
      '@firebase/util': 1.8.0
    dev: false

  /@firebase/database/0.14.0_@firebase+app-types@0.9.0:
    resolution: {integrity: sha512-SM5eri3eGuPjQdXBRObqKTsgmkRwrSGsbgtD43EpGzU+lIeBVLqwRzfcFialYrWzFFI5V7hWXdS2oJxAkfnBFw==}
    dependencies:
      '@firebase/auth-interop-types': 0.2.0_ymjb4f6a56kabcdqyfm4cet2ly
      '@firebase/component': 0.6.0
      '@firebase/logger': 0.4.0
      '@firebase/util': 1.8.0
      faye-websocket: 0.11.4
      tslib: 2.4.0
    transitivePeerDependencies:
      - '@firebase/app-types'
    dev: false

  /@firebase/firestore-compat/0.3.0_smx2rqj2kjyjzx5x66zunbdpee:
    resolution: {integrity: sha512-ckU4mkziDnsFKxgYv+OAJHPuNpti2RjyoeIAqz3EqRHAsYFC70U5w4aXC2Sbu2jJp3Ba2BoD7MV/4Qb2A7CJtw==}
    peerDependencies:
      '@firebase/app-compat': 0.x
    dependencies:
      '@firebase/app-compat': 0.2.0
      '@firebase/component': 0.6.0
      '@firebase/firestore': 3.8.0_nw4m4mwqwngj7zodqmw3xrcjja
      '@firebase/firestore-types': 2.5.1_ymjb4f6a56kabcdqyfm4cet2ly
      '@firebase/util': 1.8.0
      tslib: 2.4.0
    transitivePeerDependencies:
      - '@firebase/app'
      - '@firebase/app-types'
      - encoding
    dev: false

  /@firebase/firestore-types/2.5.1_ymjb4f6a56kabcdqyfm4cet2ly:
    resolution: {integrity: sha512-xG0CA6EMfYo8YeUxC8FeDzf6W3FX1cLlcAGBYV6Cku12sZRI81oWcu61RSKM66K6kUENP+78Qm8mvroBcm1whw==}
    peerDependencies:
      '@firebase/app-types': 0.x
      '@firebase/util': 1.x
    dependencies:
      '@firebase/app-types': 0.9.0
      '@firebase/util': 1.8.0
    dev: false

  /@firebase/firestore/3.8.0_nw4m4mwqwngj7zodqmw3xrcjja:
    resolution: {integrity: sha512-aKwfZ73FmOV8e/dN0anDtrq6+1IhX4zmjxUcXcgaypZ14q6bq0QpUdlRxjsfiUQ5m3H3MwWWIFOcT5Xa89sIkw==}
    engines: {node: '>=10.10.0'}
    peerDependencies:
      '@firebase/app': 0.x
    dependencies:
      '@firebase/app': 0.9.0
      '@firebase/component': 0.6.0
      '@firebase/logger': 0.4.0
      '@firebase/util': 1.8.0
      '@firebase/webchannel-wrapper': 0.9.0
      '@grpc/grpc-js': 1.7.3
      '@grpc/proto-loader': 0.6.13
      node-fetch: 2.6.7_encoding@0.1.13
      tslib: 2.4.0
    transitivePeerDependencies:
      - encoding
    dev: false

  /@firebase/functions-compat/0.3.0_smx2rqj2kjyjzx5x66zunbdpee:
    resolution: {integrity: sha512-xOEdqOVeHXJ2ZjDbTntNGLl1lgW9umx73bWXJn9h68bSD4f9ldIVoz+h15s8i/e1pJOO/LlEp2BMvoA35U1P/Q==}
    peerDependencies:
      '@firebase/app-compat': 0.x
    dependencies:
      '@firebase/app-compat': 0.2.0
      '@firebase/component': 0.6.0
      '@firebase/functions': 0.9.0_abctzvz6bda5rcfr257jyree6a
      '@firebase/functions-types': 0.6.0
      '@firebase/util': 1.8.0
      tslib: 2.4.0
    transitivePeerDependencies:
      - '@firebase/app'
      - '@firebase/app-types'
      - encoding
    dev: false

  /@firebase/functions-types/0.6.0:
    resolution: {integrity: sha512-hfEw5VJtgWXIRf92ImLkgENqpL6IWpYaXVYiRkFY1jJ9+6tIhWM7IzzwbevwIIud/jaxKVdRzD7QBWfPmkwCYw==}
    dev: false

  /@firebase/functions/0.9.0_abctzvz6bda5rcfr257jyree6a:
    resolution: {integrity: sha512-na/+7uc9ViQVBadEsCVjBnbZsfUCMyS/x6SID1Nz4Z5nkhuxrls9Jcv7jc28tMqHR0VpoGq8W6oLProyjT8JPg==}
    peerDependencies:
      '@firebase/app': 0.x
    dependencies:
      '@firebase/app': 0.9.0
      '@firebase/app-check-interop-types': 0.2.0
      '@firebase/auth-interop-types': 0.2.0_ymjb4f6a56kabcdqyfm4cet2ly
      '@firebase/component': 0.6.0
      '@firebase/messaging-interop-types': 0.2.0
      '@firebase/util': 1.8.0
      node-fetch: 2.6.7_encoding@0.1.13
      tslib: 2.4.0
    transitivePeerDependencies:
      - '@firebase/app-types'
      - encoding
    dev: false

  /@firebase/installations-compat/0.2.0_z6klzwxqggigirvqix3ggnu6f4:
    resolution: {integrity: sha512-EqCU8C9XPQN6npfTCW+6agzQ0yPLvbSCY5WROdnU1ZJfOsGFrMMVMRk42XBzah1dHBoSQYggVaixEzJUOH7zbQ==}
    peerDependencies:
      '@firebase/app-compat': 0.x
    dependencies:
      '@firebase/app-compat': 0.2.0
      '@firebase/component': 0.6.0
      '@firebase/installations': 0.6.0_@firebase+app@0.9.0
      '@firebase/installations-types': 0.5.0_@firebase+app-types@0.9.0
      '@firebase/util': 1.8.0
      tslib: 2.4.0
    transitivePeerDependencies:
      - '@firebase/app'
      - '@firebase/app-types'
    dev: false

  /@firebase/installations-types/0.5.0_@firebase+app-types@0.9.0:
    resolution: {integrity: sha512-9DP+RGfzoI2jH7gY4SlzqvZ+hr7gYzPODrbzVD82Y12kScZ6ZpRg/i3j6rleto8vTFC8n6Len4560FnV1w2IRg==}
    peerDependencies:
      '@firebase/app-types': 0.x
    dependencies:
      '@firebase/app-types': 0.9.0
    dev: false

  /@firebase/installations/0.6.0_@firebase+app@0.9.0:
    resolution: {integrity: sha512-Aks56ThZs1MsM0qJzJxhdeXak+Ob3tjd3JSY2poJptreLWsIOSBCxYO7Ev4yZ7DE7twMdZ0x70NhQ1ceXfdy0w==}
    peerDependencies:
      '@firebase/app': 0.x
    dependencies:
      '@firebase/app': 0.9.0
      '@firebase/component': 0.6.0
      '@firebase/util': 1.8.0
      idb: 7.0.1
      tslib: 2.4.0
    dev: false

  /@firebase/logger/0.4.0:
    resolution: {integrity: sha512-eRKSeykumZ5+cJPdxxJRgAC3G5NknY2GwEbKfymdnXtnT0Ucm4pspfR6GT4MUQEDuJwRVbVcSx85kgJulMoFFA==}
    dependencies:
      tslib: 2.4.0
    dev: false

  /@firebase/messaging-compat/0.2.0_5z7svkifsmkn6ro3hru7lnxwrq:
    resolution: {integrity: sha512-Qk9W9lVmTO67bR5jCaQ9HqS9MipkCuPGKCcO5JnnDd/p+Y2beWzScYxwzYGh9pEga3qzDAMSCB1PYoNgNTMzew==}
    peerDependencies:
      '@firebase/app-compat': 0.x
    dependencies:
      '@firebase/app-compat': 0.2.0
      '@firebase/component': 0.6.0
      '@firebase/messaging': 0.12.0_@firebase+app@0.9.0
      '@firebase/util': 1.8.0
      tslib: 2.4.0
    transitivePeerDependencies:
      - '@firebase/app'
    dev: false

  /@firebase/messaging-interop-types/0.2.0:
    resolution: {integrity: sha512-ujA8dcRuVeBixGR9CtegfpU4YmZf3Lt7QYkcj693FFannwNuZgfAYaTmbJ40dtjB81SAu6tbFPL9YLNT15KmOQ==}
    dev: false

  /@firebase/messaging/0.12.0_@firebase+app@0.9.0:
    resolution: {integrity: sha512-M+LWaBH392SLF7/wAH5byJrP5f1MpromUG02NIr0sbgJ6Ot2nc+qDrDGjKF4qLXFqYzhNRlhskCCdf0ClgDM0A==}
    peerDependencies:
      '@firebase/app': 0.x
    dependencies:
      '@firebase/app': 0.9.0
      '@firebase/component': 0.6.0
      '@firebase/installations': 0.6.0_@firebase+app@0.9.0
      '@firebase/messaging-interop-types': 0.2.0
      '@firebase/util': 1.8.0
      idb: 7.0.1
      tslib: 2.4.0
    dev: false

  /@firebase/performance-compat/0.2.0_5z7svkifsmkn6ro3hru7lnxwrq:
    resolution: {integrity: sha512-iO0fspVpiVOGxR08Y51nXoSMPH/bdRkRVQXYo4wuDDfQoZ5WZ0DXQuE0kXy3/T9QgqXdr8tSU0P0nil/jvnOcg==}
    peerDependencies:
      '@firebase/app-compat': 0.x
    dependencies:
      '@firebase/app-compat': 0.2.0
      '@firebase/component': 0.6.0
      '@firebase/logger': 0.4.0
      '@firebase/performance': 0.6.0_@firebase+app@0.9.0
      '@firebase/performance-types': 0.2.0
      '@firebase/util': 1.8.0
      tslib: 2.4.0
    transitivePeerDependencies:
      - '@firebase/app'
    dev: false

  /@firebase/performance-types/0.2.0:
    resolution: {integrity: sha512-kYrbr8e/CYr1KLrLYZZt2noNnf+pRwDq2KK9Au9jHrBMnb0/C9X9yWSXmZkFt4UIdsQknBq8uBB7fsybZdOBTA==}
    dev: false

  /@firebase/performance/0.6.0_@firebase+app@0.9.0:
    resolution: {integrity: sha512-mmCQ/8F0hQZ+J+JBvfQPlPAgKIRZccYW6N9321NbX8swd7EQP3dsW905RBmdXRsbjBpBqhn20zcQU6TDOKRwYA==}
    peerDependencies:
      '@firebase/app': 0.x
    dependencies:
      '@firebase/app': 0.9.0
      '@firebase/component': 0.6.0
      '@firebase/installations': 0.6.0_@firebase+app@0.9.0
      '@firebase/logger': 0.4.0
      '@firebase/util': 1.8.0
      tslib: 2.4.0
    dev: false

  /@firebase/remote-config-compat/0.2.0_5z7svkifsmkn6ro3hru7lnxwrq:
    resolution: {integrity: sha512-2t+w4ngp1DPtZc04a6IjicbUGBpLb/MuFPlqpT8kHNqa/fNvA+ZFcAlEtHvzjS4o9rnTfjHgB+OJMgFP+r9OOw==}
    peerDependencies:
      '@firebase/app-compat': 0.x
    dependencies:
      '@firebase/app-compat': 0.2.0
      '@firebase/component': 0.6.0
      '@firebase/logger': 0.4.0
      '@firebase/remote-config': 0.4.0_@firebase+app@0.9.0
      '@firebase/remote-config-types': 0.3.0
      '@firebase/util': 1.8.0
      tslib: 2.4.0
    transitivePeerDependencies:
      - '@firebase/app'
    dev: false

  /@firebase/remote-config-types/0.3.0:
    resolution: {integrity: sha512-RtEH4vdcbXZuZWRZbIRmQVBNsE7VDQpet2qFvq6vwKLBIQRQR5Kh58M4ok3A3US8Sr3rubYnaGqZSurCwI8uMA==}
    dev: false

  /@firebase/remote-config/0.4.0_@firebase+app@0.9.0:
    resolution: {integrity: sha512-sedVYE4PwN4qtXfb7EkUYe9mz7hqBP/3y3c7WRMmTuh2VRNz5C5+NYULr5zySeJq+UZd6KyaS+KUOIxmx70tTw==}
    peerDependencies:
      '@firebase/app': 0.x
    dependencies:
      '@firebase/app': 0.9.0
      '@firebase/component': 0.6.0
      '@firebase/installations': 0.6.0_@firebase+app@0.9.0
      '@firebase/logger': 0.4.0
      '@firebase/util': 1.8.0
      tslib: 2.4.0
    dev: false

  /@firebase/storage-compat/0.2.0_smx2rqj2kjyjzx5x66zunbdpee:
    resolution: {integrity: sha512-w+7CyZyZ53YQWlTb8YOQ9YcmScgDwkvkXhpUbRWHlvlzAs06l0au42MydmHCeeTcSqvLOzpgURiVfm15ZifARg==}
    peerDependencies:
      '@firebase/app-compat': 0.x
    dependencies:
      '@firebase/app-compat': 0.2.0
      '@firebase/component': 0.6.0
      '@firebase/storage': 0.10.0_nw4m4mwqwngj7zodqmw3xrcjja
      '@firebase/storage-types': 0.7.0_ymjb4f6a56kabcdqyfm4cet2ly
      '@firebase/util': 1.8.0
      tslib: 2.4.0
    transitivePeerDependencies:
      - '@firebase/app'
      - '@firebase/app-types'
      - encoding
    dev: false

  /@firebase/storage-types/0.7.0_ymjb4f6a56kabcdqyfm4cet2ly:
    resolution: {integrity: sha512-n/8pYd82hc9XItV3Pa2KGpnuJ/2h/n/oTAaBberhe6GeyWQPnsmwwRK94W3GxUwBA/ZsszBAYZd7w7tTE+6XXA==}
    peerDependencies:
      '@firebase/app-types': 0.x
      '@firebase/util': 1.x
    dependencies:
      '@firebase/app-types': 0.9.0
      '@firebase/util': 1.8.0
    dev: false

  /@firebase/storage/0.10.0_nw4m4mwqwngj7zodqmw3xrcjja:
    resolution: {integrity: sha512-2rp7+/bQ1gkUgrqDv5qHf/vlPAOKV+a/h1tnZ8D9zN0/6wc42gqFTORJUZj/A4efVnX7Ix8MWHBe4woO/2Th0w==}
    peerDependencies:
      '@firebase/app': 0.x
    dependencies:
      '@firebase/app': 0.9.0
      '@firebase/component': 0.6.0
      '@firebase/util': 1.8.0
      node-fetch: 2.6.7_encoding@0.1.13
      tslib: 2.4.0
    transitivePeerDependencies:
      - encoding
    dev: false

  /@firebase/util/1.8.0:
    resolution: {integrity: sha512-clK6pTTxIiLMYz4UrvDTVAs2rIaOiroAuFdX67C0JalvEwzi6Vv8li6xAGj38tkj7Qax06mosM1fQkxf2h4VTg==}
    dependencies:
      tslib: 2.4.0
    dev: false

  /@firebase/webchannel-wrapper/0.9.0:
    resolution: {integrity: sha512-BpiZLBWdLFw+qFel9p3Zs1jD6QmH7Ii4aTDu6+vx8ShdidChZUXqDhYJly4ZjSgQh54miXbBgBrk0S+jTIh/Qg==}
    dev: false

  /@fontsource/poppins/4.5.10:
    resolution: {integrity: sha512-oYZVHsnlwV3VWM1SE/m6SUxVh0QLk5+2wB+lBiXcI7N/0KVQWmV9YykaPqfJHBLvmdya+MAOnv+BQHeLU1vOOw==}
    dev: false

  /@fontsource/space-mono/4.5.10:
    resolution: {integrity: sha512-OTrWNdcPp01bZjEbSu52vMu9PaReUFylHAMI4lctKVbYUnm+e7a4eG6YcnRvDrJEMYHBDtEWLAsqGVldV5r1EQ==}
    dev: false

  /@grpc/grpc-js/1.7.3:
    resolution: {integrity: sha512-H9l79u4kJ2PVSxUNA08HMYAnUBLj9v6KjYQ7SQ71hOZcEXhShE/y5iQCesP8+6/Ik/7i2O0a10bPquIcYfufog==}
    engines: {node: ^8.13.0 || >=10.10.0}
    dependencies:
      '@grpc/proto-loader': 0.7.4
      '@types/node': 18.11.18
    dev: false

  /@grpc/proto-loader/0.6.13:
    resolution: {integrity: sha512-FjxPYDRTn6Ec3V0arm1FtSpmP6V50wuph2yILpyvTKzjc76oDdoihXqM1DzOW5ubvCC8GivfCnNtfaRE8myJ7g==}
    engines: {node: '>=6'}
    hasBin: true
    dependencies:
      '@types/long': 4.0.2
      lodash.camelcase: 4.3.0
      long: 4.0.0
      protobufjs: 6.11.3
      yargs: 16.2.0
    dev: false

  /@grpc/proto-loader/0.7.4:
    resolution: {integrity: sha512-MnWjkGwqQ3W8fx94/c1CwqLsNmHHv2t0CFn+9++6+cDphC1lolpg9M2OU0iebIjK//pBNX9e94ho+gjx6vz39w==}
    engines: {node: '>=6'}
    hasBin: true
    dependencies:
      '@types/long': 4.0.2
      lodash.camelcase: 4.3.0
      long: 4.0.0
      protobufjs: 7.1.2
      yargs: 16.2.0
    dev: false

  /@humanwhocodes/config-array/0.10.4:
    resolution: {integrity: sha512-mXAIHxZT3Vcpg83opl1wGlVZ9xydbfZO3r5YfRSH6Gpp2J/PfdBP0wbDa2sO6/qRbcalpoevVyW6A/fI6LfeMw==}
    engines: {node: '>=10.10.0'}
    dependencies:
      '@humanwhocodes/object-schema': 1.2.1
      debug: 4.3.4
      minimatch: 3.1.2
    transitivePeerDependencies:
      - supports-color
    dev: true

  /@humanwhocodes/config-array/0.11.8:
    resolution: {integrity: sha512-UybHIJzJnR5Qc/MsD9Kr+RpO2h+/P1GhOwdiLPXK5TWk5sgTdu88bTD9UP+CKbPPh5Rni1u0GjAdYQLemG8g+g==}
    engines: {node: '>=10.10.0'}
    dependencies:
      '@humanwhocodes/object-schema': 1.2.1
      debug: 4.3.4
      minimatch: 3.1.2
    transitivePeerDependencies:
      - supports-color
    dev: true

  /@humanwhocodes/gitignore-to-minimatch/1.0.2:
    resolution: {integrity: sha512-rSqmMJDdLFUsyxR6FMtD00nfQKKLFb1kv+qBbOVKqErvloEIJLo5bDTJTQNTYgeyp78JsA7u/NPi5jT1GR/MuA==}
    dev: true

  /@humanwhocodes/module-importer/1.0.1:
    resolution: {integrity: sha512-bxveV4V8v5Yb4ncFTT3rPSgZBOpCkjfK0y4oVVVJwIuDVBRMDXrPyXRL988i5ap9m9bnyEEjWfm5WkBmtffLfA==}
    engines: {node: '>=12.22'}
    dev: true

  /@humanwhocodes/object-schema/1.2.1:
    resolution: {integrity: sha512-ZnQMnLV4e7hDlUvw8H+U8ASL02SS2Gn6+9Ac3wGGLIe7+je2AeAOxPY+izIPJDfFDb7eDjev0Us8MO1iFRN8hA==}
    dev: true

  /@jridgewell/gen-mapping/0.1.1:
    resolution: {integrity: sha512-sQXCasFk+U8lWYEe66WxRDOE9PjVz4vSM51fTu3Hw+ClTpUSQb718772vH3pyS5pShp6lvQM7SxgIDXXXmOX7w==}
    engines: {node: '>=6.0.0'}
    dependencies:
      '@jridgewell/set-array': 1.1.2
      '@jridgewell/sourcemap-codec': 1.4.14
    dev: true

  /@jridgewell/gen-mapping/0.3.2:
    resolution: {integrity: sha512-mh65xKQAzI6iBcFzwv28KVWSmCkdRBWoOh+bYQGW3+6OZvbbN3TqMGo5hqYxQniRcH9F2VZIoJCm4pa3BPDK/A==}
    engines: {node: '>=6.0.0'}
    dependencies:
      '@jridgewell/set-array': 1.1.2
      '@jridgewell/sourcemap-codec': 1.4.14
      '@jridgewell/trace-mapping': 0.3.17
    dev: true

  /@jridgewell/resolve-uri/3.1.0:
    resolution: {integrity: sha512-F2msla3tad+Mfht5cJq7LSXcdudKTWCVYUgw6pLFOOHSTtZlj6SWNYAp+AhuqLmWdBO2X5hPrLcu8cVP8fy28w==}
    engines: {node: '>=6.0.0'}
    dev: true

  /@jridgewell/set-array/1.1.2:
    resolution: {integrity: sha512-xnkseuNADM0gt2bs+BvhO0p78Mk762YnZdsuzFV018NoG1Sj1SCQvpSqa7XUaTam5vAGasABV9qXASMKnFMwMw==}
    engines: {node: '>=6.0.0'}
    dev: true

  /@jridgewell/source-map/0.3.2:
    resolution: {integrity: sha512-m7O9o2uR8k2ObDysZYzdfhb08VuEml5oWGiosa1VdaPZ/A6QyPkAJuwN0Q1lhULOf6B7MtQmHENS743hWtCrgw==}
    dependencies:
      '@jridgewell/gen-mapping': 0.3.2
      '@jridgewell/trace-mapping': 0.3.17
    dev: true

  /@jridgewell/sourcemap-codec/1.4.14:
    resolution: {integrity: sha512-XPSJHWmi394fuUuzDnGz1wiKqWfo1yXecHQMRf2l6hztTO+nPru658AyDngaBe7isIxEkRsPR3FZh+s7iVa4Uw==}
    dev: true

  /@jridgewell/trace-mapping/0.3.17:
    resolution: {integrity: sha512-MCNzAp77qzKca9+W/+I0+sEpaUnZoeasnghNeVc41VZCEKaCH73Vq3BZZ/SzWIgrqE4H4ceI+p+b6C0mHf9T4g==}
    dependencies:
      '@jridgewell/resolve-uri': 3.1.0
      '@jridgewell/sourcemap-codec': 1.4.14
    dev: true

  /@lit/reactive-element/1.4.1:
    resolution: {integrity: sha512-qDv4851VFSaBWzpS02cXHclo40jsbAjRXnebNXpm0uVg32kCneZPo9RYVQtrTNICtZ+1wAYHu1ZtxWSWMbKrBw==}
    dev: false

  /@lit/reactive-element/1.5.0:
    resolution: {integrity: sha512-fQh9FDK0LPTwDk+0HhSZEtb8K0LTN1wXerwpGrWA+a8tWulYRDLI4vQDWp4GOIsewn0572KYV/oZ3+492D7osA==}
    dev: false

  /@manypkg/find-root/1.1.0:
    resolution: {integrity: sha512-mki5uBvhHzO8kYYix/WRy2WX8S3B5wdVSc9D6KcU5lQNglP2yt58/VfLuAK49glRXChosY8ap2oJ1qgma3GUVA==}
    dependencies:
      '@babel/runtime': 7.20.7
      '@types/node': 12.20.55
      find-up: 4.1.0
      fs-extra: 8.1.0
    dev: true

  /@manypkg/get-packages/1.1.3:
    resolution: {integrity: sha512-fo+QhuU3qE/2TQMQmbVMqaQ6EWbMhi4ABWP+O4AM1NqPBuy0OrApV5LO6BrrgnhtAHS2NH6RrVk9OL181tTi8A==}
    dependencies:
      '@babel/runtime': 7.20.7
      '@changesets/types': 4.1.0
      '@manypkg/find-root': 1.1.0
      fs-extra: 8.1.0
      globby: 11.1.0
      read-yaml-file: 1.1.0
    dev: true

  /@mui/base/5.0.0-alpha.101_7ey2zzynotv32rpkwno45fsx4e:
    resolution: {integrity: sha512-a54BcXvArGOKUZ2zyS/7B9GNhAGgfomEQSkfEZ88Nc9jKvXA+Mppenfz5o4JCAnD8c4VlePmz9rKOYvvum1bZw==}
    engines: {node: '>=12.0.0'}
    peerDependencies:
      '@types/react': ^17.0.0 || ^18.0.0
      react: ^17.0.0 || ^18.0.0
      react-dom: ^17.0.0 || ^18.0.0
    peerDependenciesMeta:
      '@types/react':
        optional: true
    dependencies:
      '@babel/runtime': 7.19.0
      '@emotion/is-prop-valid': 1.2.0
      '@mui/types': 7.2.0_@types+react@18.0.20
      '@mui/utils': 5.10.9_react@18.2.0
      '@popperjs/core': 2.11.6
      '@types/react': 18.0.20
      clsx: 1.2.1
      prop-types: 15.8.1
      react: 18.2.0
      react-dom: 18.2.0_react@18.2.0
      react-is: 18.2.0
    dev: false

  /@mui/core-downloads-tracker/5.10.9:
    resolution: {integrity: sha512-rqoFu4qww6KJBbXYhyRd9YXjwBHa3ylnBPSWbGf1bdfG0AYMKmVzg8zxkWvxAWOp97kvx3M2kNPb0xMIDZiogQ==}
    dev: false

  /@mui/icons-material/5.10.9_5fncb4nagb4cvvcnwamw2rozfa:
    resolution: {integrity: sha512-sqClXdEM39WKQJOQ0ZCPTptaZgqwibhj2EFV9N0v7BU1PO8y4OcX/a2wIQHn4fNuDjIZktJIBrmU23h7aqlGgg==}
    engines: {node: '>=12.0.0'}
    peerDependencies:
      '@mui/material': ^5.0.0
      '@types/react': ^17.0.0 || ^18.0.0
      react: ^17.0.0 || ^18.0.0
    peerDependenciesMeta:
      '@types/react':
        optional: true
    dependencies:
      '@babel/runtime': 7.19.0
      '@mui/material': 5.10.9_af5ln35zuaotaffazii6n6bke4
      '@types/react': 18.0.20
      react: 18.2.0
    dev: false

  /@mui/material/5.10.9_af5ln35zuaotaffazii6n6bke4:
    resolution: {integrity: sha512-sdOzlgpCmyw48je+E7o9UGGJpgBaF+60FlTRpVpcd/z+LUhnuzzuis891yPI5dPPXLBDL/bO4SsGg51lgNeLBw==}
    engines: {node: '>=12.0.0'}
    peerDependencies:
      '@emotion/react': ^11.5.0
      '@emotion/styled': ^11.3.0
      '@types/react': ^17.0.0 || ^18.0.0
      react: ^17.0.0 || ^18.0.0
      react-dom: ^17.0.0 || ^18.0.0
    peerDependenciesMeta:
      '@emotion/react':
        optional: true
      '@emotion/styled':
        optional: true
      '@types/react':
        optional: true
    dependencies:
      '@babel/runtime': 7.19.0
      '@emotion/react': 11.10.4_w5j4k42lgipnm43s3brx6h3c34
      '@emotion/styled': 11.10.4_yiaqs725o7pcd7rteavrnhgj4y
      '@mui/base': 5.0.0-alpha.101_7ey2zzynotv32rpkwno45fsx4e
      '@mui/core-downloads-tracker': 5.10.9
      '@mui/system': 5.10.10_4mv32nu4vciambuqqzuu4gtvj4
      '@mui/types': 7.2.0_@types+react@18.0.20
      '@mui/utils': 5.10.9_react@18.2.0
      '@types/react': 18.0.20
      '@types/react-transition-group': 4.4.5
      clsx: 1.2.1
      csstype: 3.1.1
      prop-types: 15.8.1
      react: 18.2.0
      react-dom: 18.2.0_react@18.2.0
      react-is: 18.2.0
      react-transition-group: 4.4.5_biqbaboplfbrettd7655fr4n2y
    dev: false

  /@mui/private-theming/5.10.9_w5j4k42lgipnm43s3brx6h3c34:
    resolution: {integrity: sha512-BN7/CnsVPVyBaQpDTij4uV2xGYHHHhOgpdxeYLlIu+TqnsVM7wUeF+37kXvHovxM6xmL5qoaVUD98gDC0IZnHg==}
    engines: {node: '>=12.0.0'}
    peerDependencies:
      '@types/react': ^17.0.0 || ^18.0.0
      react: ^17.0.0 || ^18.0.0
    peerDependenciesMeta:
      '@types/react':
        optional: true
    dependencies:
      '@babel/runtime': 7.19.0
      '@mui/utils': 5.10.9_react@18.2.0
      '@types/react': 18.0.20
      prop-types: 15.8.1
      react: 18.2.0
    dev: false

  /@mui/styled-engine/5.10.8_hfzxdiydbrbhhfpkwuv3jhvwmq:
    resolution: {integrity: sha512-w+y8WI18EJV6zM/q41ug19cE70JTeO6sWFsQ7tgePQFpy6ToCVPh0YLrtqxUZXSoMStW5FMw0t9fHTFAqPbngw==}
    engines: {node: '>=12.0.0'}
    peerDependencies:
      '@emotion/react': ^11.4.1
      '@emotion/styled': ^11.3.0
      react: ^17.0.0 || ^18.0.0
    peerDependenciesMeta:
      '@emotion/react':
        optional: true
      '@emotion/styled':
        optional: true
    dependencies:
      '@babel/runtime': 7.19.0
      '@emotion/cache': 11.10.3
      '@emotion/react': 11.10.4_w5j4k42lgipnm43s3brx6h3c34
      '@emotion/styled': 11.10.4_yiaqs725o7pcd7rteavrnhgj4y
      csstype: 3.1.1
      prop-types: 15.8.1
      react: 18.2.0
    dev: false

  /@mui/system/5.10.10_4mv32nu4vciambuqqzuu4gtvj4:
    resolution: {integrity: sha512-TXwtKN0adKpBrZmO+eilQWoPf2veh050HLYrN78Kps9OhlvO70v/2Kya0+mORFhu9yhpAwjHXO8JII/R4a5ZLA==}
    engines: {node: '>=12.0.0'}
    peerDependencies:
      '@emotion/react': ^11.5.0
      '@emotion/styled': ^11.3.0
      '@types/react': ^17.0.0 || ^18.0.0
      react: ^17.0.0 || ^18.0.0
    peerDependenciesMeta:
      '@emotion/react':
        optional: true
      '@emotion/styled':
        optional: true
      '@types/react':
        optional: true
    dependencies:
      '@babel/runtime': 7.19.0
      '@emotion/react': 11.10.4_w5j4k42lgipnm43s3brx6h3c34
      '@emotion/styled': 11.10.4_yiaqs725o7pcd7rteavrnhgj4y
      '@mui/private-theming': 5.10.9_w5j4k42lgipnm43s3brx6h3c34
      '@mui/styled-engine': 5.10.8_hfzxdiydbrbhhfpkwuv3jhvwmq
      '@mui/types': 7.2.0_@types+react@18.0.20
      '@mui/utils': 5.10.9_react@18.2.0
      '@types/react': 18.0.20
      clsx: 1.2.1
      csstype: 3.1.1
      prop-types: 15.8.1
      react: 18.2.0
    dev: false

  /@mui/types/7.2.0_@types+react@18.0.20:
    resolution: {integrity: sha512-lGXtFKe5lp3UxTBGqKI1l7G8sE2xBik8qCfrLHD5olwP/YU0/ReWoWT7Lp1//ri32dK39oPMrJN8TgbkCSbsNA==}
    peerDependencies:
      '@types/react': '*'
    peerDependenciesMeta:
      '@types/react':
        optional: true
    dependencies:
      '@types/react': 18.0.20
    dev: false

  /@mui/utils/5.10.9_react@18.2.0:
    resolution: {integrity: sha512-2tdHWrq3+WCy+G6TIIaFx3cg7PorXZ71P375ExuX61od1NOAJP1mK90VxQ8N4aqnj2vmO3AQDkV4oV2Ktvt4bA==}
    engines: {node: '>=12.0.0'}
    peerDependencies:
      react: ^17.0.0 || ^18.0.0
    dependencies:
      '@babel/runtime': 7.19.0
      '@types/prop-types': 15.7.5
      '@types/react-is': 17.0.3
      prop-types: 15.8.1
      react: 18.2.0
      react-is: 18.2.0
    dev: false

  /@next/env/12.3.1:
    resolution: {integrity: sha512-9P9THmRFVKGKt9DYqeC2aKIxm8rlvkK38V1P1sRE7qyoPBIs8l9oo79QoSdPtOWfzkbDAVUqvbQGgTMsb8BtJg==}
    dev: false

  /@next/env/13.1.0:
    resolution: {integrity: sha512-6iNixFzCndH+Bl4FetQzOMjxCJqg8fs0LAlZviig1K6mIjOWH2m2oPcHcOg1Ta5VCe7Bx5KG1Hs+NrWDUkBt9A==}

  /@next/eslint-plugin-next/12.3.1:
    resolution: {integrity: sha512-sw+lTf6r6P0j+g/n9y4qdWWI2syPqZx+uc0+B/fRENqfR3KpSid6MIKqc9gNwGhJASazEQ5b3w8h4cAET213jw==}
    dependencies:
      glob: 7.1.7
    dev: true

  /@next/swc-android-arm-eabi/12.3.1:
    resolution: {integrity: sha512-i+BvKA8tB//srVPPQxIQN5lvfROcfv4OB23/L1nXznP+N/TyKL8lql3l7oo2LNhnH66zWhfoemg3Q4VJZSruzQ==}
    engines: {node: '>= 10'}
    cpu: [arm]
    os: [android]
    requiresBuild: true
    dev: false
    optional: true

  /@next/swc-android-arm-eabi/13.1.0:
    resolution: {integrity: sha512-ANBZZRjZBV+Sii11ZVxbxSvfIi6dZwu4w+XnJBDmz+0/wtAigpjYWyMkuWZ/RCD7INdusOlU4EgJ99WzWGIDjA==}
    engines: {node: '>= 10'}
    cpu: [arm]
    os: [android]
    requiresBuild: true
    optional: true

  /@next/swc-android-arm64/12.3.1:
    resolution: {integrity: sha512-CmgU2ZNyBP0rkugOOqLnjl3+eRpXBzB/I2sjwcGZ7/Z6RcUJXK5Evz+N0ucOxqE4cZ3gkTeXtSzRrMK2mGYV8Q==}
    engines: {node: '>= 10'}
    cpu: [arm64]
    os: [android]
    requiresBuild: true
    dev: false
    optional: true

  /@next/swc-android-arm64/13.1.0:
    resolution: {integrity: sha512-nPwbkS3aZjCIe61wztgjXjIeylijOP8uGtDGjjJVUF3B/5GLVx3ngZu6tjPTMEgaLM0u//HuGK+aZolWUQWE4g==}
    engines: {node: '>= 10'}
    cpu: [arm64]
    os: [android]
    requiresBuild: true
    optional: true

  /@next/swc-darwin-arm64/12.3.1:
    resolution: {integrity: sha512-hT/EBGNcu0ITiuWDYU9ur57Oa4LybD5DOQp4f22T6zLfpoBMfBibPtR8XktXmOyFHrL/6FC2p9ojdLZhWhvBHg==}
    engines: {node: '>= 10'}
    cpu: [arm64]
    os: [darwin]
    requiresBuild: true
    dev: false
    optional: true

  /@next/swc-darwin-arm64/13.1.0:
    resolution: {integrity: sha512-0hUydiAW18jK2uGPnZRdnRQtdB/3ZoPo84A6zH7MJHxAWw9lzVsv3kMg9kgVBBlrivzqdNN8rdgA+eYNxzXU9w==}
    engines: {node: '>= 10'}
    cpu: [arm64]
    os: [darwin]
    requiresBuild: true
    optional: true

  /@next/swc-darwin-x64/12.3.1:
    resolution: {integrity: sha512-9S6EVueCVCyGf2vuiLiGEHZCJcPAxglyckTZcEwLdJwozLqN0gtS0Eq0bQlGS3dH49Py/rQYpZ3KVWZ9BUf/WA==}
    engines: {node: '>= 10'}
    cpu: [x64]
    os: [darwin]
    requiresBuild: true
    dev: false
    optional: true

  /@next/swc-darwin-x64/13.1.0:
    resolution: {integrity: sha512-3S3iQqJIysklj0Q9gnanuYMzF8H9p+fUVhvSHxVVLcKH4HsE8EGddNkXsaOyznL1kC6vGKw7h6uz1ojaXEafCA==}
    engines: {node: '>= 10'}
    cpu: [x64]
    os: [darwin]
    requiresBuild: true
    optional: true

  /@next/swc-freebsd-x64/12.3.1:
    resolution: {integrity: sha512-qcuUQkaBZWqzM0F1N4AkAh88lLzzpfE6ImOcI1P6YeyJSsBmpBIV8o70zV+Wxpc26yV9vpzb+e5gCyxNjKJg5Q==}
    engines: {node: '>= 10'}
    cpu: [x64]
    os: [freebsd]
    requiresBuild: true
    dev: false
    optional: true

  /@next/swc-freebsd-x64/13.1.0:
    resolution: {integrity: sha512-wAgzwm/em48GIuWq3OYr0BpncMy7c+UA3hsyX+xKh/vb/sOIpQly7JTa+GNdk17s7kprhMfsgzPG3da36NLpkA==}
    engines: {node: '>= 10'}
    cpu: [x64]
    os: [freebsd]
    requiresBuild: true
    optional: true

  /@next/swc-linux-arm-gnueabihf/12.3.1:
    resolution: {integrity: sha512-diL9MSYrEI5nY2wc/h/DBewEDUzr/DqBjIgHJ3RUNtETAOB3spMNHvJk2XKUDjnQuluLmFMloet9tpEqU2TT9w==}
    engines: {node: '>= 10'}
    cpu: [arm]
    os: [linux]
    requiresBuild: true
    dev: false
    optional: true

  /@next/swc-linux-arm-gnueabihf/13.1.0:
    resolution: {integrity: sha512-Cr2hzL7ad+4nj9KrR1Cz1RDcsWa61X6I7gc6PToRYIY4gL480Sijq19xo7dlXQPnr1viVzbNiNnNXZASHv7uvw==}
    engines: {node: '>= 10'}
    cpu: [arm]
    os: [linux]
    requiresBuild: true
    optional: true

  /@next/swc-linux-arm64-gnu/12.3.1:
    resolution: {integrity: sha512-o/xB2nztoaC7jnXU3Q36vGgOolJpsGG8ETNjxM1VAPxRwM7FyGCPHOMk1XavG88QZSQf+1r+POBW0tLxQOJ9DQ==}
    engines: {node: '>= 10'}
    cpu: [arm64]
    os: [linux]
    requiresBuild: true
    dev: false
    optional: true

  /@next/swc-linux-arm64-gnu/13.1.0:
    resolution: {integrity: sha512-EjCIKfeZB9h72evL2yGNwBvE5Im96Zn7o2zxImlvCiUYb/xXDqn4hzhck035BSP3g3sGDLfijFTE1wKRyXIk4w==}
    engines: {node: '>= 10'}
    cpu: [arm64]
    os: [linux]
    requiresBuild: true
    optional: true

  /@next/swc-linux-arm64-musl/12.3.1:
    resolution: {integrity: sha512-2WEasRxJzgAmP43glFNhADpe8zB7kJofhEAVNbDJZANp+H4+wq+/cW1CdDi8DqjkShPEA6/ejJw+xnEyDID2jg==}
    engines: {node: '>= 10'}
    cpu: [arm64]
    os: [linux]
    requiresBuild: true
    dev: false
    optional: true

  /@next/swc-linux-arm64-musl/13.1.0:
    resolution: {integrity: sha512-WAsZtCtPXlz/7/bnW9ryw856xEun+c6xSwZwbcvrMxtcSiW3z0LD91Nsj3AkexsjRtBjeEpNeVtDExqF2VKKSA==}
    engines: {node: '>= 10'}
    cpu: [arm64]
    os: [linux]
    requiresBuild: true
    optional: true

  /@next/swc-linux-x64-gnu/12.3.1:
    resolution: {integrity: sha512-JWEaMyvNrXuM3dyy9Pp5cFPuSSvG82+yABqsWugjWlvfmnlnx9HOQZY23bFq3cNghy5V/t0iPb6cffzRWylgsA==}
    engines: {node: '>= 10'}
    cpu: [x64]
    os: [linux]
    requiresBuild: true
    dev: false
    optional: true

  /@next/swc-linux-x64-gnu/13.1.0:
    resolution: {integrity: sha512-Tjd5gieI3X9vPce5yF+GsQxOl0jwUkyOrTR1g5PQr+bT/9Qos/yPL48H1L5ayEp0hxgLVPW7skGal7lVnAoVEQ==}
    engines: {node: '>= 10'}
    cpu: [x64]
    os: [linux]
    requiresBuild: true
    optional: true

  /@next/swc-linux-x64-musl/12.3.1:
    resolution: {integrity: sha512-xoEWQQ71waWc4BZcOjmatuvPUXKTv6MbIFzpm4LFeCHsg2iwai0ILmNXf81rJR+L1Wb9ifEke2sQpZSPNz1Iyg==}
    engines: {node: '>= 10'}
    cpu: [x64]
    os: [linux]
    requiresBuild: true
    dev: false
    optional: true

  /@next/swc-linux-x64-musl/13.1.0:
    resolution: {integrity: sha512-H9UMEQv40e9pkgdX4mCms0dDf2dimmZ6WXhDTWF/yIh9icgcsHaP73BJ9IFlgvh80wLiUgWZ3LAX4vXnXzidmg==}
    engines: {node: '>= 10'}
    cpu: [x64]
    os: [linux]
    requiresBuild: true
    optional: true

  /@next/swc-win32-arm64-msvc/12.3.1:
    resolution: {integrity: sha512-hswVFYQYIeGHE2JYaBVtvqmBQ1CppplQbZJS/JgrVI3x2CurNhEkmds/yqvDONfwfbttTtH4+q9Dzf/WVl3Opw==}
    engines: {node: '>= 10'}
    cpu: [arm64]
    os: [win32]
    requiresBuild: true
    dev: false
    optional: true

  /@next/swc-win32-arm64-msvc/13.1.0:
    resolution: {integrity: sha512-LFFIKjW/cPl4wvG8HF/6oYPJZ+Jy32G3FUflC8UW1Od6W9yOSEvadhk9fMyDZN4cgsNOcVc3uVSMpcuuCpbDGw==}
    engines: {node: '>= 10'}
    cpu: [arm64]
    os: [win32]
    requiresBuild: true
    optional: true

  /@next/swc-win32-ia32-msvc/12.3.1:
    resolution: {integrity: sha512-Kny5JBehkTbKPmqulr5i+iKntO5YMP+bVM8Hf8UAmjSMVo3wehyLVc9IZkNmcbxi+vwETnQvJaT5ynYBkJ9dWA==}
    engines: {node: '>= 10'}
    cpu: [ia32]
    os: [win32]
    requiresBuild: true
    dev: false
    optional: true

  /@next/swc-win32-ia32-msvc/13.1.0:
    resolution: {integrity: sha512-MBLaoHZSenMdxhB3Ww1VNEhjyPT3uLjzAi5Ygk48LLLbOGu5KxQolhINRrqGuJWqJRNWSJ9JSFBfJrZwQzrUew==}
    engines: {node: '>= 10'}
    cpu: [ia32]
    os: [win32]
    requiresBuild: true
    optional: true

  /@next/swc-win32-x64-msvc/12.3.1:
    resolution: {integrity: sha512-W1ijvzzg+kPEX6LAc+50EYYSEo0FVu7dmTE+t+DM4iOLqgGHoW9uYSz9wCVdkXOEEMP9xhXfGpcSxsfDucyPkA==}
    engines: {node: '>= 10'}
    cpu: [x64]
    os: [win32]
    requiresBuild: true
    dev: false
    optional: true

  /@next/swc-win32-x64-msvc/13.1.0:
    resolution: {integrity: sha512-fFTfIQvnmpbKoyh4v3ezlGqtERlgc2Sx8qJwPuYqoVi0V08wCx9wp2Iq1CINxP3UMHkEeNX7gYpDOd+9Cw9EiQ==}
    engines: {node: '>= 10'}
    cpu: [x64]
    os: [win32]
    requiresBuild: true
    optional: true

  /@nodelib/fs.scandir/2.1.5:
    resolution: {integrity: sha512-vq24Bq3ym5HEQm2NKCr3yXDwjc7vTsEThRDnkp2DK9p1uqLR+DHurm/NOTo0KG7HYHU7eppKZj3MyqYuMBf62g==}
    engines: {node: '>= 8'}
    dependencies:
      '@nodelib/fs.stat': 2.0.5
      run-parallel: 1.2.0
    dev: true

  /@nodelib/fs.stat/2.0.5:
    resolution: {integrity: sha512-RkhPPp2zrqDAQA/2jNhnztcPAlv64XdhIp7a7454A5ovI7Bukxgt7MX7udwAu3zg1DcpPU0rz3VV1SeaqvY4+A==}
    engines: {node: '>= 8'}
    dev: true

  /@nodelib/fs.walk/1.2.8:
    resolution: {integrity: sha512-oGB+UxlgWcgQkgwo8GcEGwemoTFt3FIO9ababBmaGwXIoBKZ+GTy0pP185beGg7Llih/NSHSV2XAs1lnznocSg==}
    engines: {node: '>= 8'}
    dependencies:
      '@nodelib/fs.scandir': 2.1.5
      fastq: 1.13.0
    dev: true

  /@playwright/test/1.29.1:
    resolution: {integrity: sha512-iQxk2DX5U9wOGV3+/Jh9OHPsw5H3mleUL2S4BgQuwtlAfK3PnKvn38m4Rg9zIViGHVW24opSm99HQm/UFLEy6w==}
    engines: {node: '>=14'}
    hasBin: true
    dependencies:
      '@types/node': 18.11.18
      playwright-core: 1.29.1
    dev: true

  /@popperjs/core/2.11.6:
    resolution: {integrity: sha512-50/17A98tWUfQ176raKiOGXuYpLyyVMkxxG6oylzL3BPOlA6ADGdK7EYunSa4I064xerltq9TGXs8HmOk5E+vw==}
    dev: false

  /@protobufjs/aspromise/1.1.2:
    resolution: {integrity: sha512-j+gKExEuLmKwvz3OgROXtrJ2UG2x8Ch2YZUxahh+s1F2HZ+wAceUNLkvy6zKCPVRkU++ZWQrdxsUeQXmcg4uoQ==}
    dev: false

  /@protobufjs/base64/1.1.2:
    resolution: {integrity: sha512-AZkcAA5vnN/v4PDqKyMR5lx7hZttPDgClv83E//FMNhR2TMcLUhfRUBHCmSl0oi9zMgDDqRUJkSxO3wm85+XLg==}
    dev: false

  /@protobufjs/codegen/2.0.4:
    resolution: {integrity: sha512-YyFaikqM5sH0ziFZCN3xDC7zeGaB/d0IUb9CATugHWbd1FRFwWwt4ld4OYMPWu5a3Xe01mGAULCdqhMlPl29Jg==}
    dev: false

  /@protobufjs/eventemitter/1.1.0:
    resolution: {integrity: sha512-j9ednRT81vYJ9OfVuXG6ERSTdEL1xVsNgqpkxMsbIabzSo3goCjDIveeGv5d03om39ML71RdmrGNjG5SReBP/Q==}
    dev: false

  /@protobufjs/fetch/1.1.0:
    resolution: {integrity: sha512-lljVXpqXebpsijW71PZaCYeIcE5on1w5DlQy5WH6GLbFryLUrBD4932W/E2BSpfRJWseIL4v/KPgBFxDOIdKpQ==}
    dependencies:
      '@protobufjs/aspromise': 1.1.2
      '@protobufjs/inquire': 1.1.0
    dev: false

  /@protobufjs/float/1.0.2:
    resolution: {integrity: sha512-Ddb+kVXlXst9d+R9PfTIxh1EdNkgoRe5tOX6t01f1lYWOvJnSPDBlG241QLzcyPdoNTsblLUdujGSE4RzrTZGQ==}
    dev: false

  /@protobufjs/inquire/1.1.0:
    resolution: {integrity: sha512-kdSefcPdruJiFMVSbn801t4vFK7KB/5gd2fYvrxhuJYg8ILrmn9SKSX2tZdV6V+ksulWqS7aXjBcRXl3wHoD9Q==}
    dev: false

  /@protobufjs/path/1.1.2:
    resolution: {integrity: sha512-6JOcJ5Tm08dOHAbdR3GrvP+yUUfkjG5ePsHYczMFLq3ZmMkAD98cDgcT2iA1lJ9NVwFd4tH/iSSoe44YWkltEA==}
    dev: false

  /@protobufjs/pool/1.1.0:
    resolution: {integrity: sha512-0kELaGSIDBKvcgS4zkjz1PeddatrjYcmMWOlAuAPwAeccUrPHdUqo/J6LiymHHEiJT5NrF1UVwxY14f+fy4WQw==}
    dev: false

  /@protobufjs/utf8/1.1.0:
    resolution: {integrity: sha512-Vvn3zZrhQZkkBE8LSuW3em98c0FwgO4nxzv6OdSxPKJIEKY2bGbHn+mhGIPerzI4twdxaP8/0+06HBpwf345Lw==}
    dev: false

  /@radix-ui/primitive/1.0.0:
    resolution: {integrity: sha512-3e7rn8FDMin4CgeL7Z/49smCA3rFYY3Ha2rUQ7HRWFadS5iCRw08ZgVT1LaNTCNqgvrUiyczLflrVrF0SRQtNA==}
    dependencies:
      '@babel/runtime': 7.20.7
    dev: false

  /@radix-ui/react-compose-refs/1.0.0_react@18.2.0:
    resolution: {integrity: sha512-0KaSv6sx787/hK3eF53iOkiSLwAGlFMx5lotrqD2pTjB18KbybKoEIgkNZTKC60YECDQTKGTRcDBILwZVqVKvA==}
    peerDependencies:
      react: ^16.8 || ^17.0 || ^18.0
    dependencies:
      '@babel/runtime': 7.20.7
      react: 18.2.0
    dev: false

  /@radix-ui/react-context/1.0.0_react@18.2.0:
    resolution: {integrity: sha512-1pVM9RfOQ+n/N5PJK33kRSKsr1glNxomxONs5c49MliinBY6Yw2Q995qfBUUo0/Mbg05B/sGA0gkgPI7kmSHBg==}
    peerDependencies:
      react: ^16.8 || ^17.0 || ^18.0
    dependencies:
      '@babel/runtime': 7.20.7
      react: 18.2.0
    dev: false

  /@radix-ui/react-dialog/1.0.0_7ey2zzynotv32rpkwno45fsx4e:
    resolution: {integrity: sha512-Yn9YU+QlHYLWwV1XfKiqnGVpWYWk6MeBVM6x/bcoyPvxgjQGoeT35482viLPctTMWoMw0PoHgqfSox7Ig+957Q==}
    peerDependencies:
      react: ^16.8 || ^17.0 || ^18.0
      react-dom: ^16.8 || ^17.0 || ^18.0
    dependencies:
      '@babel/runtime': 7.20.7
      '@radix-ui/primitive': 1.0.0
      '@radix-ui/react-compose-refs': 1.0.0_react@18.2.0
      '@radix-ui/react-context': 1.0.0_react@18.2.0
      '@radix-ui/react-dismissable-layer': 1.0.0_biqbaboplfbrettd7655fr4n2y
      '@radix-ui/react-focus-guards': 1.0.0_react@18.2.0
      '@radix-ui/react-focus-scope': 1.0.0_biqbaboplfbrettd7655fr4n2y
      '@radix-ui/react-id': 1.0.0_react@18.2.0
      '@radix-ui/react-portal': 1.0.0_biqbaboplfbrettd7655fr4n2y
      '@radix-ui/react-presence': 1.0.0_biqbaboplfbrettd7655fr4n2y
      '@radix-ui/react-primitive': 1.0.0_biqbaboplfbrettd7655fr4n2y
      '@radix-ui/react-slot': 1.0.0_react@18.2.0
      '@radix-ui/react-use-controllable-state': 1.0.0_react@18.2.0
      aria-hidden: 1.2.2_w5j4k42lgipnm43s3brx6h3c34
      react: 18.2.0
      react-dom: 18.2.0_react@18.2.0
      react-remove-scroll: 2.5.4_w5j4k42lgipnm43s3brx6h3c34
    transitivePeerDependencies:
      - '@types/react'
    dev: false

  /@radix-ui/react-dismissable-layer/1.0.0_biqbaboplfbrettd7655fr4n2y:
    resolution: {integrity: sha512-n7kDRfx+LB1zLueRDvZ1Pd0bxdJWDUZNQ/GWoxDn2prnuJKRdxsjulejX/ePkOsLi2tTm6P24mDqlMSgQpsT6g==}
    peerDependencies:
      react: ^16.8 || ^17.0 || ^18.0
      react-dom: ^16.8 || ^17.0 || ^18.0
    dependencies:
      '@babel/runtime': 7.20.7
      '@radix-ui/primitive': 1.0.0
      '@radix-ui/react-compose-refs': 1.0.0_react@18.2.0
      '@radix-ui/react-primitive': 1.0.0_biqbaboplfbrettd7655fr4n2y
      '@radix-ui/react-use-callback-ref': 1.0.0_react@18.2.0
      '@radix-ui/react-use-escape-keydown': 1.0.0_react@18.2.0
      react: 18.2.0
      react-dom: 18.2.0_react@18.2.0
    dev: false

  /@radix-ui/react-focus-guards/1.0.0_react@18.2.0:
    resolution: {integrity: sha512-UagjDk4ijOAnGu4WMUPj9ahi7/zJJqNZ9ZAiGPp7waUWJO0O1aWXi/udPphI0IUjvrhBsZJGSN66dR2dsueLWQ==}
    peerDependencies:
      react: ^16.8 || ^17.0 || ^18.0
    dependencies:
      '@babel/runtime': 7.20.7
      react: 18.2.0
    dev: false

  /@radix-ui/react-focus-scope/1.0.0_biqbaboplfbrettd7655fr4n2y:
    resolution: {integrity: sha512-C4SWtsULLGf/2L4oGeIHlvWQx7Rf+7cX/vKOAD2dXW0A1b5QXwi3wWeaEgW+wn+SEVrraMUk05vLU9fZZz5HbQ==}
    peerDependencies:
      react: ^16.8 || ^17.0 || ^18.0
      react-dom: ^16.8 || ^17.0 || ^18.0
    dependencies:
      '@babel/runtime': 7.20.7
      '@radix-ui/react-compose-refs': 1.0.0_react@18.2.0
      '@radix-ui/react-primitive': 1.0.0_biqbaboplfbrettd7655fr4n2y
      '@radix-ui/react-use-callback-ref': 1.0.0_react@18.2.0
      react: 18.2.0
      react-dom: 18.2.0_react@18.2.0
    dev: false

  /@radix-ui/react-id/1.0.0_react@18.2.0:
    resolution: {integrity: sha512-Q6iAB/U7Tq3NTolBBQbHTgclPmGWE3OlktGGqrClPozSw4vkQ1DfQAOtzgRPecKsMdJINE05iaoDUG8tRzCBjw==}
    peerDependencies:
      react: ^16.8 || ^17.0 || ^18.0
    dependencies:
      '@babel/runtime': 7.20.7
      '@radix-ui/react-use-layout-effect': 1.0.0_react@18.2.0
      react: 18.2.0
    dev: false

  /@radix-ui/react-portal/1.0.0_biqbaboplfbrettd7655fr4n2y:
    resolution: {integrity: sha512-a8qyFO/Xb99d8wQdu4o7qnigNjTPG123uADNecz0eX4usnQEj7o+cG4ZX4zkqq98NYekT7UoEQIjxBNWIFuqTA==}
    peerDependencies:
      react: ^16.8 || ^17.0 || ^18.0
      react-dom: ^16.8 || ^17.0 || ^18.0
    dependencies:
      '@babel/runtime': 7.20.7
      '@radix-ui/react-primitive': 1.0.0_biqbaboplfbrettd7655fr4n2y
      react: 18.2.0
      react-dom: 18.2.0_react@18.2.0
    dev: false

  /@radix-ui/react-presence/1.0.0_biqbaboplfbrettd7655fr4n2y:
    resolution: {integrity: sha512-A+6XEvN01NfVWiKu38ybawfHsBjWum42MRPnEuqPsBZ4eV7e/7K321B5VgYMPv3Xx5An6o1/l9ZuDBgmcmWK3w==}
    peerDependencies:
      react: ^16.8 || ^17.0 || ^18.0
      react-dom: ^16.8 || ^17.0 || ^18.0
    dependencies:
      '@babel/runtime': 7.20.7
      '@radix-ui/react-compose-refs': 1.0.0_react@18.2.0
      '@radix-ui/react-use-layout-effect': 1.0.0_react@18.2.0
      react: 18.2.0
      react-dom: 18.2.0_react@18.2.0
    dev: false

  /@radix-ui/react-primitive/1.0.0_biqbaboplfbrettd7655fr4n2y:
    resolution: {integrity: sha512-EyXe6mnRlHZ8b6f4ilTDrXmkLShICIuOTTj0GX4w1rp+wSxf3+TD05u1UOITC8VsJ2a9nwHvdXtOXEOl0Cw/zQ==}
    peerDependencies:
      react: ^16.8 || ^17.0 || ^18.0
      react-dom: ^16.8 || ^17.0 || ^18.0
    dependencies:
      '@babel/runtime': 7.20.7
      '@radix-ui/react-slot': 1.0.0_react@18.2.0
      react: 18.2.0
      react-dom: 18.2.0_react@18.2.0
    dev: false

  /@radix-ui/react-slot/1.0.0_react@18.2.0:
    resolution: {integrity: sha512-3mrKauI/tWXo1Ll+gN5dHcxDPdm/Df1ufcDLCecn+pnCIVcdWE7CujXo8QaXOWRJyZyQWWbpB8eFwHzWXlv5mQ==}
    peerDependencies:
      react: ^16.8 || ^17.0 || ^18.0
    dependencies:
      '@babel/runtime': 7.20.7
      '@radix-ui/react-compose-refs': 1.0.0_react@18.2.0
      react: 18.2.0
    dev: false

  /@radix-ui/react-use-callback-ref/1.0.0_react@18.2.0:
    resolution: {integrity: sha512-GZtyzoHz95Rhs6S63D2t/eqvdFCm7I+yHMLVQheKM7nBD8mbZIt+ct1jz4536MDnaOGKIxynJ8eHTkVGVVkoTg==}
    peerDependencies:
      react: ^16.8 || ^17.0 || ^18.0
    dependencies:
      '@babel/runtime': 7.20.7
      react: 18.2.0
    dev: false

  /@radix-ui/react-use-controllable-state/1.0.0_react@18.2.0:
    resolution: {integrity: sha512-FohDoZvk3mEXh9AWAVyRTYR4Sq7/gavuofglmiXB2g1aKyboUD4YtgWxKj8O5n+Uak52gXQ4wKz5IFST4vtJHg==}
    peerDependencies:
      react: ^16.8 || ^17.0 || ^18.0
    dependencies:
      '@babel/runtime': 7.20.7
      '@radix-ui/react-use-callback-ref': 1.0.0_react@18.2.0
      react: 18.2.0
    dev: false

  /@radix-ui/react-use-escape-keydown/1.0.0_react@18.2.0:
    resolution: {integrity: sha512-JwfBCUIfhXRxKExgIqGa4CQsiMemo1Xt0W/B4ei3fpzpvPENKpMKQ8mZSB6Acj3ebrAEgi2xiQvcI1PAAodvyg==}
    peerDependencies:
      react: ^16.8 || ^17.0 || ^18.0
    dependencies:
      '@babel/runtime': 7.20.7
      '@radix-ui/react-use-callback-ref': 1.0.0_react@18.2.0
      react: 18.2.0
    dev: false

  /@radix-ui/react-use-layout-effect/1.0.0_react@18.2.0:
    resolution: {integrity: sha512-6Tpkq+R6LOlmQb1R5NNETLG0B4YP0wc+klfXafpUCj6JGyaUc8il7/kUZ7m59rGbXGczE9Bs+iz2qloqsZBduQ==}
    peerDependencies:
      react: ^16.8 || ^17.0 || ^18.0
    dependencies:
      '@babel/runtime': 7.20.7
      react: 18.2.0
    dev: false

  /@rollup/plugin-babel/5.3.1_opjstonlpkhafnz76jsxdwq25a:
    resolution: {integrity: sha512-WFfdLWU/xVWKeRQnKmIAQULUI7Il0gZnBIH/ZFO069wYIfPu+8zrfp/KMW0atmELoRDq8FbiP3VCss9MhCut7Q==}
    engines: {node: '>= 10.0.0'}
    peerDependencies:
      '@babel/core': ^7.0.0
      '@types/babel__core': ^7.1.9
      rollup: ^1.20.0||^2.0.0
    peerDependenciesMeta:
      '@types/babel__core':
        optional: true
    dependencies:
      '@babel/core': 7.20.5
      '@babel/helper-module-imports': 7.18.6
      '@rollup/pluginutils': 3.1.0_rollup@2.79.1
      rollup: 2.79.1
    dev: true

  /@rollup/plugin-node-resolve/11.2.1_rollup@2.79.1:
    resolution: {integrity: sha512-yc2n43jcqVyGE2sqV5/YCmocy9ArjVAP/BeXyTtADTBBX6V0e5UMqwO8CdQ0kzjb6zu5P1qMzsScCMRvE9OlVg==}
    engines: {node: '>= 10.0.0'}
    peerDependencies:
      rollup: ^1.20.0||^2.0.0
    dependencies:
      '@rollup/pluginutils': 3.1.0_rollup@2.79.1
      '@types/resolve': 1.17.1
      builtin-modules: 3.3.0
      deepmerge: 4.2.2
      is-module: 1.0.0
      resolve: 1.22.1
      rollup: 2.79.1
    dev: true

  /@rollup/plugin-replace/2.4.2_rollup@2.79.1:
    resolution: {integrity: sha512-IGcu+cydlUMZ5En85jxHH4qj2hta/11BHq95iHEyb2sbgiN0eCdzvUcHw5gt9pBL5lTi4JDYJ1acCoMGpTvEZg==}
    peerDependencies:
      rollup: ^1.20.0 || ^2.0.0
    dependencies:
      '@rollup/pluginutils': 3.1.0_rollup@2.79.1
      magic-string: 0.25.9
      rollup: 2.79.1
    dev: true

  /@rollup/pluginutils/3.1.0_rollup@2.79.1:
    resolution: {integrity: sha512-GksZ6pr6TpIjHm8h9lSQ8pi8BE9VeubNT0OMJ3B5uZJ8pz73NPiqOtCog/x2/QzM1ENChPKxMDhiQuRHsqc+lg==}
    engines: {node: '>= 8.0.0'}
    peerDependencies:
      rollup: ^1.20.0||^2.0.0
    dependencies:
      '@types/estree': 0.0.39
      estree-walker: 1.0.1
      picomatch: 2.3.1
      rollup: 2.79.1
    dev: true

  /@rushstack/eslint-patch/1.2.0:
    resolution: {integrity: sha512-sXo/qW2/pAcmT43VoRKOJbDOfV3cYpq3szSVfIThQXNt+E4DfKj361vaAt3c88U5tPUxzEswam7GW48PJqtKAg==}
    dev: true

  /@sindresorhus/is/5.3.0:
    resolution: {integrity: sha512-CX6t4SYQ37lzxicAqsBtxA3OseeoVrh9cSJ5PFYam0GksYlupRfy1A+Q4aYD3zvcfECLc0zO2u+ZnR2UYKvCrw==}
    engines: {node: '>=14.16'}
    dev: true

  /@surma/rollup-plugin-off-main-thread/2.2.3:
    resolution: {integrity: sha512-lR8q/9W7hZpMWweNiAKU7NQerBnzQQLvi8qnTDU/fxItPhtZVMbPV3lbCwjhIlNBe9Bbr5V+KHshvWmVSG9cxQ==}
    dependencies:
      ejs: 3.1.8
      json5: 2.2.1
      magic-string: 0.25.9
      string.prototype.matchall: 4.0.7
    dev: true

  /@swc/helpers/0.4.11:
    resolution: {integrity: sha512-rEUrBSGIoSFuYxwBYtlUFMlE2CwGhmW+w9355/5oduSw8e5h2+Tj4UrAGNNgP9915++wj5vkQo0UuOBqOAq4nw==}
    dependencies:
      tslib: 2.4.0
    dev: false

  /@swc/helpers/0.4.14:
    resolution: {integrity: sha512-4C7nX/dvpzB7za4Ql9K81xK3HPxCpHMgwTZVyf+9JQ6VUbn9jjZVN7/Nkdz/Ugzs2CSjqnL/UPXroiVBVHUWUw==}
    dependencies:
      tslib: 2.4.0

  /@szmarczak/http-timer/5.0.1:
    resolution: {integrity: sha512-+PmQX0PiAYPMeVYe237LJAYvOMYW1j2rH5YROyS3b4CTVJum34HfRvKvAzozHAQG0TnHNdUfY9nCeUyRAs//cw==}
    engines: {node: '>=14.16'}
    dependencies:
      defer-to-connect: 2.0.1
    dev: true

  /@tldraw/intersect/1.8.0:
    resolution: {integrity: sha512-0UarshNpyq2+O4o0xHMJIBgF0E630mes5CkMoO+D5xgYppSBIkeqYDcv0ujsmAhMKX1O6Y0ShuuHeflBEULUoQ==}
    dependencies:
      '@tldraw/vec': 1.8.0
    dev: false

  /@tldraw/vec/1.8.0:
    resolution: {integrity: sha512-GiS5Df3CzXY/fPBFcM0CKFERZfI4Cg1X33VPZX+NLo7Fwm/h9zu/aU24N1mG75Q9LuMnwKm7woxKr8BiUXGYCg==}
    dev: false

<<<<<<< HEAD
  /@types/chai-subset/1.3.3:
    resolution: {integrity: sha512-frBecisrNGz+F4T6bcc+NLeolfiojh5FxW2klu669+8BARtyQv2C/GkNW6FUodVe4BroGMP/wER/YDGc7rEllw==}
    dependencies:
      '@types/chai': 4.3.4
    dev: true

  /@types/chai/4.3.4:
    resolution: {integrity: sha512-KnRanxnpfpjUTqTCXslZSEdLfXExwgNxYPdiO2WGUj8+HDjFi8R3k5RVKPeSCzLjCcshCAtVO2QBbVuAV4kTnw==}
    dev: true

=======
>>>>>>> 20e2984c
  /@types/debug/4.1.7:
    resolution: {integrity: sha512-9AonUzyTjXXhEOa0DnqpzZi6VHlqKMswga9EXjpXnnqxwLtdvPPtlO8evrI5D9S6asFRCQ6v+wpiUKbw+vKqyg==}
    dependencies:
      '@types/ms': 0.7.31
    dev: true

  /@types/eslint/8.4.10:
    resolution: {integrity: sha512-Sl/HOqN8NKPmhWo2VBEPm0nvHnu2LL3v9vKo8MEq0EtbJ4eVzGPl41VNPvn5E1i5poMk4/XD8UriLHpJvEP/Nw==}
    dependencies:
      '@types/estree': 0.0.39
      '@types/json-schema': 7.0.11
    dev: true

  /@types/estree/0.0.39:
    resolution: {integrity: sha512-EYNwp3bU+98cpU4lAWYYL7Zz+2gryWH1qbdDTidVd6hkiR6weksdbMadyXKXNPEkQFhXM+hVO9ZygomHXp+AIw==}
    dev: true

  /@types/flexsearch/0.7.3:
    resolution: {integrity: sha512-HXwADeHEP4exXkCIwy2n1+i0f1ilP1ETQOH5KDOugjkTFZPntWo0Gr8stZOaebkxsdx+k0X/K6obU/+it07ocg==}
    dev: false

  /@types/glob/7.2.0:
    resolution: {integrity: sha512-ZUxbzKl0IfJILTS6t7ip5fQQM/J3TJYubDm3nMbgubNNYS62eXeUpoLUC8/7fJNiFYHTrGPQn7hspDUzIHX3UA==}
    dependencies:
      '@types/minimatch': 5.1.2
      '@types/node': 18.7.18
    dev: true

  /@types/http-cache-semantics/4.0.1:
    resolution: {integrity: sha512-SZs7ekbP8CN0txVG2xVRH6EgKmEm31BOxA07vkFaETzZz1xh+cbt8BcI0slpymvwhx5dlFnQG2rTlPVQn+iRPQ==}
    dev: true

  /@types/is-ci/3.0.0:
    resolution: {integrity: sha512-Q0Op0hdWbYd1iahB+IFNQcWXFq4O0Q5MwQP7uN0souuQ4rPg1vEYcnIOfr1gY+M+6rc8FGoRaBO1mOOvL29sEQ==}
    dependencies:
      ci-info: 3.7.0
    dev: true

  /@types/json-schema/7.0.11:
    resolution: {integrity: sha512-wOuvG1SN4Us4rez+tylwwwCV1psiNVOkJeM3AUWUNWg/jDQY2+HE/444y5gc+jBmRqASOm2Oeh5c1axHobwRKQ==}
    dev: true

  /@types/json5/0.0.29:
    resolution: {integrity: sha512-dRLjCWHYg4oaA77cxO64oO+7JwCwnIzkZPdrrC71jQmQtlhM556pwKo5bUzqvZndkVbeFLIIi+9TC40JNF5hNQ==}
    dev: true

  /@types/long/4.0.2:
    resolution: {integrity: sha512-MqTGEo5bj5t157U6fA/BiDynNkn0YknVdh48CMPkTSpFTVmvao5UQmm7uEF6xBEo7qIMAlY/JSleYaE6VOdpaA==}
    dev: false

  /@types/minimatch/5.1.2:
    resolution: {integrity: sha512-K0VQKziLUWkVKiRVrx4a40iPaxTUefQmjtkQofBkYRcoaaL/8rhwDWww9qWbrgicNOgnpIsMxyNIUM4+n6dUIA==}
    dev: true

  /@types/minimist/1.2.2:
    resolution: {integrity: sha512-jhuKLIRrhvCPLqwPcx6INqmKeiA5EWrsCOPhrlFSrbrmU4ZMPjj5Ul/oLCMDO98XRUIwVm78xICz4EPCektzeQ==}
    dev: true

  /@types/ms/0.7.31:
    resolution: {integrity: sha512-iiUgKzV9AuaEkZqkOLDIvlQiL6ltuZd9tGcW3gwpnX8JbuiuhFlEGmmFXEXkN50Cvq7Os88IY2v0dkDqXYWVgA==}
    dev: true

  /@types/node/12.20.55:
    resolution: {integrity: sha512-J8xLz7q2OFulZ2cyGTLE1TbbZcjpno7FaN6zdJNrgAdrJ+DZzh/uFR6YrTb4C+nXakvud8Q4+rbhoIWlYQbUFQ==}
    dev: true

  /@types/node/18.11.18:
    resolution: {integrity: sha512-DHQpWGjyQKSHj3ebjFI/wRKcqQcdR+MoFBygntYOZytCqNfkd2ZC4ARDJ2DQqhjH5p85Nnd3jhUJIXrszFX/JA==}

  /@types/node/18.7.18:
    resolution: {integrity: sha512-m+6nTEOadJZuTPkKR/SYK3A2d7FZrgElol9UP1Kae90VVU4a6mxnPuLiIW1m4Cq4gZ/nWb9GrdVXJCoCazDAbg==}
    dev: true

  /@types/normalize-package-data/2.4.1:
    resolution: {integrity: sha512-Gj7cI7z+98M282Tqmp2K5EIsoouUEzbBJhQQzDE3jSIRk6r9gsz0oUokqIUR4u1R3dMHo0pDHM7sNOHyhulypw==}
    dev: true

  /@types/parse-json/4.0.0:
    resolution: {integrity: sha512-//oorEZjL6sbPcKUaCdIGlIUeH26mgzimjBB77G6XRgnDl/L5wOnpyBGRe/Mmf5CVW3PwEBE1NjiMZ/ssFh4wA==}
    dev: false

  /@types/prop-types/15.7.5:
    resolution: {integrity: sha512-JCB8C6SnDoQf0cNycqd/35A7MjcnK+ZTqE7judS6o7utxUCg6imJg3QK2qzHKszlTjcj2cn+NwMB2i96ubpj7w==}

  /@types/quill/1.3.10:
    resolution: {integrity: sha512-IhW3fPW+bkt9MLNlycw8u8fWb7oO7W5URC9MfZYHBlA24rex9rs23D5DETChu1zvgVdc5ka64ICjJOgQMr6Shw==}
    dependencies:
      parchment: 1.1.4
    dev: false

  /@types/react-dom/18.0.6:
    resolution: {integrity: sha512-/5OFZgfIPSwy+YuIBP/FgJnQnsxhZhjjrnxudMddeblOouIodEQ75X14Rr4wGSG/bknL+Omy9iWlLo1u/9GzAA==}
    dependencies:
      '@types/react': 18.0.20
    dev: true

  /@types/react-is/17.0.3:
    resolution: {integrity: sha512-aBTIWg1emtu95bLTLx0cpkxwGW3ueZv71nE2YFBpL8k/z5czEW8yYpOo8Dp+UUAFAtKwNaOsh/ioSeQnWlZcfw==}
    dependencies:
      '@types/react': 18.0.20
    dev: false

  /@types/react-transition-group/4.4.5:
    resolution: {integrity: sha512-juKD/eiSM3/xZYzjuzH6ZwpP+/lejltmiS3QEzV/vmb/Q8+HfDmxu+Baga8UEMGBqV88Nbg4l2hY/K2DkyaLLA==}
    dependencies:
      '@types/react': 18.0.20
    dev: false

  /@types/react/18.0.20:
    resolution: {integrity: sha512-MWul1teSPxujEHVwZl4a5HxQ9vVNsjTchVA+xRqv/VYGCuKGAU6UhfrTdF5aBefwD1BHUD8i/zq+O/vyCm/FrA==}
    dependencies:
      '@types/prop-types': 15.7.5
      '@types/scheduler': 0.16.2
      csstype: 3.1.1

  /@types/react/18.0.21:
    resolution: {integrity: sha512-7QUCOxvFgnD5Jk8ZKlUAhVcRj7GuJRjnjjiY/IUBWKgOlnvDvTMLD4RTF7NPyVmbRhNrbomZiOepg7M/2Kj1mA==}
    dependencies:
      '@types/prop-types': 15.7.5
      '@types/scheduler': 0.16.2
      csstype: 3.1.1
    dev: true

  /@types/resolve/1.17.1:
    resolution: {integrity: sha512-yy7HuzQhj0dhGpD8RLXSZWEkLsV9ibvxvi6EiJ3bkqLAO1RGo0WbkWQiwpRlSFymTJRz0d3k5LM3kkx8ArDbLw==}
    dependencies:
      '@types/node': 18.7.18
    dev: true

  /@types/scheduler/0.16.2:
    resolution: {integrity: sha512-hppQEBDmlwhFAXKJX2KnWLYu5yMfi91yazPb2l+lbJiwW+wdo1gNeRA+3RgNSO39WYX2euey41KEwnqesU2Jew==}

  /@types/semver/6.2.3:
    resolution: {integrity: sha512-KQf+QAMWKMrtBMsB8/24w53tEsxllMj6TuA80TT/5igJalLI/zm0L3oXRbIAl4Ohfc85gyHX/jhMwsVkmhLU4A==}
    dev: true

  /@types/semver/7.3.13:
    resolution: {integrity: sha512-21cFJr9z3g5dW8B0CVI9g2O9beqaThGQ6ZFBqHfwhzLDKUxaqTIy3vnfah/UPkfOiF2pLq+tGz+W8RyCskuslw==}
    dev: true

  /@types/trusted-types/2.0.2:
    resolution: {integrity: sha512-F5DIZ36YVLE+PN+Zwws4kJogq47hNgX3Nx6WyDJ3kcplxyke3XIzB8uK5n/Lpm1HBsbGzd6nmGehL8cPekP+Tg==}

  /@types/wicg-file-system-access/2020.9.5:
    resolution: {integrity: sha512-UYK244awtmcUYQfs7FR8710MJcefL2WvkyHMjA8yJzxd1mo0Gfn88sRZ1Bls7hiUhA2w7ne1gpJ9T5g3G0wOyA==}
    dev: true

  /@typescript-eslint/eslint-plugin/5.48.0_wxmz6cyorqfuzhhglktlvr5lve:
    resolution: {integrity: sha512-SVLafp0NXpoJY7ut6VFVUU9I+YeFsDzeQwtK0WZ+xbRN3mtxJ08je+6Oi2N89qDn087COdO0u3blKZNv9VetRQ==}
    engines: {node: ^12.22.0 || ^14.17.0 || >=16.0.0}
    peerDependencies:
      '@typescript-eslint/parser': ^5.0.0
      eslint: ^6.0.0 || ^7.0.0 || ^8.0.0
      typescript: '*'
    peerDependenciesMeta:
      typescript:
        optional: true
    dependencies:
      '@typescript-eslint/parser': 5.48.0_p4cjf2r47dnfiqufepc5hp43sq
      '@typescript-eslint/scope-manager': 5.48.0
      '@typescript-eslint/type-utils': 5.48.0_p4cjf2r47dnfiqufepc5hp43sq
      '@typescript-eslint/utils': 5.48.0_p4cjf2r47dnfiqufepc5hp43sq
      debug: 4.3.4
      eslint: 8.31.0
      ignore: 5.2.0
      natural-compare-lite: 1.4.0
      regexpp: 3.2.0
      semver: 7.3.7
      tsutils: 3.21.0_typescript@4.9.3
      typescript: 4.9.3
    transitivePeerDependencies:
      - supports-color
    dev: true

  /@typescript-eslint/parser/5.48.0_76twfck5d7crjqrmw4yltga7zm:
    resolution: {integrity: sha512-1mxNA8qfgxX8kBvRDIHEzrRGrKHQfQlbW6iHyfHYS0Q4X1af+S6mkLNtgCOsGVl8+/LUPrqdHMssAemkrQ01qg==}
    engines: {node: ^12.22.0 || ^14.17.0 || >=16.0.0}
    peerDependencies:
      eslint: ^6.0.0 || ^7.0.0 || ^8.0.0
      typescript: '*'
    peerDependenciesMeta:
      typescript:
        optional: true
    dependencies:
      '@typescript-eslint/scope-manager': 5.48.0
      '@typescript-eslint/types': 5.48.0
      '@typescript-eslint/typescript-estree': 5.48.0_typescript@4.8.3
      debug: 4.3.4
      eslint: 8.22.0
      typescript: 4.8.3
    transitivePeerDependencies:
      - supports-color
    dev: true

  /@typescript-eslint/parser/5.48.0_p4cjf2r47dnfiqufepc5hp43sq:
    resolution: {integrity: sha512-1mxNA8qfgxX8kBvRDIHEzrRGrKHQfQlbW6iHyfHYS0Q4X1af+S6mkLNtgCOsGVl8+/LUPrqdHMssAemkrQ01qg==}
    engines: {node: ^12.22.0 || ^14.17.0 || >=16.0.0}
    peerDependencies:
      eslint: ^6.0.0 || ^7.0.0 || ^8.0.0
      typescript: '*'
    peerDependenciesMeta:
      typescript:
        optional: true
    dependencies:
      '@typescript-eslint/scope-manager': 5.48.0
      '@typescript-eslint/types': 5.48.0
      '@typescript-eslint/typescript-estree': 5.48.0_typescript@4.9.3
      debug: 4.3.4
      eslint: 8.31.0
      typescript: 4.9.3
    transitivePeerDependencies:
      - supports-color
    dev: true

  /@typescript-eslint/scope-manager/5.48.0:
    resolution: {integrity: sha512-0AA4LviDtVtZqlyUQnZMVHydDATpD9SAX/RC5qh6cBd3xmyWvmXYF+WT1oOmxkeMnWDlUVTwdODeucUnjz3gow==}
    engines: {node: ^12.22.0 || ^14.17.0 || >=16.0.0}
    dependencies:
      '@typescript-eslint/types': 5.48.0
      '@typescript-eslint/visitor-keys': 5.48.0
    dev: true

  /@typescript-eslint/type-utils/5.48.0_p4cjf2r47dnfiqufepc5hp43sq:
    resolution: {integrity: sha512-vbtPO5sJyFjtHkGlGK4Sthmta0Bbls4Onv0bEqOGm7hP9h8UpRsHJwsrCiWtCUndTRNQO/qe6Ijz9rnT/DB+7g==}
    engines: {node: ^12.22.0 || ^14.17.0 || >=16.0.0}
    peerDependencies:
      eslint: '*'
      typescript: '*'
    peerDependenciesMeta:
      typescript:
        optional: true
    dependencies:
      '@typescript-eslint/typescript-estree': 5.48.0_typescript@4.9.3
      '@typescript-eslint/utils': 5.48.0_p4cjf2r47dnfiqufepc5hp43sq
      debug: 4.3.4
      eslint: 8.31.0
      tsutils: 3.21.0_typescript@4.9.3
      typescript: 4.9.3
    transitivePeerDependencies:
      - supports-color
    dev: true

  /@typescript-eslint/types/5.48.0:
    resolution: {integrity: sha512-UTe67B0Ypius0fnEE518NB2N8gGutIlTojeTg4nt0GQvikReVkurqxd2LvYa9q9M5MQ6rtpNyWTBxdscw40Xhw==}
    engines: {node: ^12.22.0 || ^14.17.0 || >=16.0.0}
    dev: true

  /@typescript-eslint/typescript-estree/5.48.0_typescript@4.8.3:
    resolution: {integrity: sha512-7pjd94vvIjI1zTz6aq/5wwE/YrfIyEPLtGJmRfyNR9NYIW+rOvzzUv3Cmq2hRKpvt6e9vpvPUQ7puzX7VSmsEw==}
    engines: {node: ^12.22.0 || ^14.17.0 || >=16.0.0}
    peerDependencies:
      typescript: '*'
    peerDependenciesMeta:
      typescript:
        optional: true
    dependencies:
      '@typescript-eslint/types': 5.48.0
      '@typescript-eslint/visitor-keys': 5.48.0
      debug: 4.3.4
      globby: 11.1.0
      is-glob: 4.0.3
      semver: 7.3.7
      tsutils: 3.21.0_typescript@4.8.3
      typescript: 4.8.3
    transitivePeerDependencies:
      - supports-color
    dev: true

  /@typescript-eslint/typescript-estree/5.48.0_typescript@4.9.3:
    resolution: {integrity: sha512-7pjd94vvIjI1zTz6aq/5wwE/YrfIyEPLtGJmRfyNR9NYIW+rOvzzUv3Cmq2hRKpvt6e9vpvPUQ7puzX7VSmsEw==}
    engines: {node: ^12.22.0 || ^14.17.0 || >=16.0.0}
    peerDependencies:
      typescript: '*'
    peerDependenciesMeta:
      typescript:
        optional: true
    dependencies:
      '@typescript-eslint/types': 5.48.0
      '@typescript-eslint/visitor-keys': 5.48.0
      debug: 4.3.4
      globby: 11.1.0
      is-glob: 4.0.3
      semver: 7.3.7
      tsutils: 3.21.0_typescript@4.9.3
      typescript: 4.9.3
    transitivePeerDependencies:
      - supports-color
    dev: true

  /@typescript-eslint/utils/5.48.0_p4cjf2r47dnfiqufepc5hp43sq:
    resolution: {integrity: sha512-x2jrMcPaMfsHRRIkL+x96++xdzvrdBCnYRd5QiW5Wgo1OB4kDYPbC1XjWP/TNqlfK93K/lUL92erq5zPLgFScQ==}
    engines: {node: ^12.22.0 || ^14.17.0 || >=16.0.0}
    peerDependencies:
      eslint: ^6.0.0 || ^7.0.0 || ^8.0.0
    dependencies:
      '@types/json-schema': 7.0.11
      '@types/semver': 7.3.13
      '@typescript-eslint/scope-manager': 5.48.0
      '@typescript-eslint/types': 5.48.0
      '@typescript-eslint/typescript-estree': 5.48.0_typescript@4.9.3
      eslint: 8.31.0
      eslint-scope: 5.1.1
      eslint-utils: 3.0.0_eslint@8.31.0
      semver: 7.3.7
    transitivePeerDependencies:
      - supports-color
      - typescript
    dev: true

  /@typescript-eslint/visitor-keys/5.48.0:
    resolution: {integrity: sha512-5motVPz5EgxQ0bHjut3chzBkJ3Z3sheYVcSwS5BpHZpLqSptSmELNtGixmgj65+rIfhvtQTz5i9OP2vtzdDH7Q==}
    engines: {node: ^12.22.0 || ^14.17.0 || >=16.0.0}
    dependencies:
      '@typescript-eslint/types': 5.48.0
      eslint-visitor-keys: 3.3.0
    dev: true

  /abort-controller/3.0.0:
    resolution: {integrity: sha512-h8lQ8tacZYnR3vNQTgibj+tODHI5/+l06Au2Pcriv/Gmet0eaj4TwWH41sO9wnHDiQsEj19q0drzdWdeAHtweg==}
    engines: {node: '>=6.5'}
    dependencies:
      event-target-shim: 5.0.1
    dev: false

  /acorn-jsx/5.3.2_acorn@8.8.0:
    resolution: {integrity: sha512-rq9s+JNhf0IChjtDXxllJ7g41oZk5SlXtp0LHwyA5cejwn7vKmKp4pPri6YEePv2PU65sAsegbXtIinmDFDXgQ==}
    peerDependencies:
      acorn: ^6.0.0 || ^7.0.0 || ^8.0.0
    dependencies:
      acorn: 8.8.0
    dev: true

  /acorn-walk/8.2.0:
    resolution: {integrity: sha512-k+iyHEuPgSw6SbuDpGQM+06HQUa04DZ3o+F6CSzXMvvI5KMvnaEqXe+YVe555R9nn6GPt404fos4wcgpw12SDA==}
    engines: {node: '>=0.4.0'}
    dev: true

  /acorn/8.8.0:
    resolution: {integrity: sha512-QOxyigPVrpZ2GXT+PFyZTl6TtOFc5egxHIP9IlQ+RbupQuX4RkT/Bee4/kQuC02Xkzg84JcT7oLYtDIQxp+v7w==}
    engines: {node: '>=0.4.0'}
    dev: true

  /acorn/8.8.1:
    resolution: {integrity: sha512-7zFpHzhnqYKrkYdUjF1HI1bzd0VygEGX8lFk4k5zVMqHEoES+P+7TKI+EvLO9WVMJ8eekdO0aDEK044xTXwPPA==}
    engines: {node: '>=0.4.0'}
    hasBin: true
    dev: true

  /aggregate-error/3.1.0:
    resolution: {integrity: sha512-4I7Td01quW/RpocfNayFdFVk1qSuoh0E7JrbRJ16nH01HhKFQ88INq9Sd+nd72zqRySlr9BmDA8xlEJ6vJMrYA==}
    engines: {node: '>=8'}
    dependencies:
      clean-stack: 2.2.0
      indent-string: 4.0.0
    dev: true

  /ajv-keywords/3.5.2_ajv@6.12.6:
    resolution: {integrity: sha512-5p6WTN0DdTGVQk6VjcEju19IgaHudalcfabD7yhDGeA6bcQnmL+CpveLJq/3hvfwd1aof6L386Ougkx6RfyMIQ==}
    peerDependencies:
      ajv: ^6.9.1
    dependencies:
      ajv: 6.12.6
    dev: true

  /ajv/6.12.6:
    resolution: {integrity: sha512-j3fVLgvTo527anyYyJOGTYJbG+vnnQYvE0m5mmkc1TK+nxAppkCLMIL0aZ4dblVCNoGShhm+kzE4ZUykBoMg4g==}
    dependencies:
      fast-deep-equal: 3.1.3
      fast-json-stable-stringify: 2.1.0
      json-schema-traverse: 0.4.1
      uri-js: 4.4.1
    dev: true

  /ajv/8.11.2:
    resolution: {integrity: sha512-E4bfmKAhGiSTvMfL1Myyycaub+cUEU2/IvpylXkUu7CHBkBj1f/ikdzbD7YQ6FKUbixDxeYvB/xY4fvyroDlQg==}
    dependencies:
      fast-deep-equal: 3.1.3
      json-schema-traverse: 1.0.0
      require-from-string: 2.0.2
      uri-js: 4.4.1
    dev: true

  /ansi-colors/4.1.3:
    resolution: {integrity: sha512-/6w/C21Pm1A7aZitlI5Ni/2J6FFQN8i1Cvz3kHABAAbw93v/NlvKdVOqz7CCWz/3iv/JplRSEEZ83XION15ovw==}
    engines: {node: '>=6'}
    dev: true

  /ansi-escapes/4.3.2:
    resolution: {integrity: sha512-gKXj5ALrKWQLsYG9jlTRmR/xKluxHV+Z9QEwNIgCfM1/uwPMCuzVVnh5mwTd+OuBZcwSIMbqssNWRm1lE51QaQ==}
    engines: {node: '>=8'}
    dependencies:
      type-fest: 0.21.3
    dev: true

  /ansi-regex/5.0.1:
    resolution: {integrity: sha512-quJQXlTSUGL2LH9SUXo8VwsY4soanhgo6LNSm84E1LBcE8s3O0wpdiRzyR9z/ZZJMlMWv37qOOb9pdJlMUEKFQ==}
    engines: {node: '>=8'}

  /ansi-regex/6.0.1:
    resolution: {integrity: sha512-n5M855fKb2SsfMIiFFoVrABHJC8QtHwVx+mHWP3QcEqBHYienj5dHSgjbxtC0WEZXYt4wcD6zrQElDPhFuZgfA==}
    engines: {node: '>=12'}
    dev: true

  /ansi-styles/3.2.1:
    resolution: {integrity: sha512-VT0ZI6kZRdTh8YyJw3SMbYm/u+NqfsAxEpWO0Pf9sq8/e94WxxOpPKx9FR1FlyCtOVDNOQ+8ntlqFxiRc+r5qA==}
    engines: {node: '>=4'}
    dependencies:
      color-convert: 1.9.3

  /ansi-styles/4.3.0:
    resolution: {integrity: sha512-zbB9rCJAT1rbjiVDb2hqKFHNYLxgtk8NURxZ3IZwD3F6NtxbXZQCnnSi1Lkx+IDohdPlFp222wVALIheZJQSEg==}
    engines: {node: '>=8'}
    dependencies:
      color-convert: 2.0.1

  /ansi-styles/6.2.1:
    resolution: {integrity: sha512-bN798gFfQX+viw3R7yrGWRqnrN2oRkEkUjjl4JNn4E8GxxbjtG3FbrEIIY3l8/hrwUwIeCZvi4QuOTP4MErVug==}
    engines: {node: '>=12'}
    dev: true

  /argparse/1.0.10:
    resolution: {integrity: sha512-o5Roy6tNG4SL/FOkCAN6RzjiakZS25RLYFrcMttJqbdd8BWrnA+fGz57iN5Pb06pvBGvl5gQ0B48dJlslXvoTg==}
    dependencies:
      sprintf-js: 1.0.3
    dev: true

  /argparse/2.0.1:
    resolution: {integrity: sha512-8+9WqebbFzpX9OR+Wa6O29asIogeRMzcGtAINdpMHHyAg10f05aSFVBbcEqGf/PXw1EjAZ+q2/bEBg3DvurK3Q==}
    dev: true

  /aria-hidden/1.2.2_w5j4k42lgipnm43s3brx6h3c34:
    resolution: {integrity: sha512-6y/ogyDTk/7YAe91T3E2PR1ALVKyM2QbTio5HwM+N1Q6CMlCKhvClyIjkckBswa0f2xJhjsfzIGa1yVSe1UMVA==}
    engines: {node: '>=10'}
    peerDependencies:
      '@types/react': ^16.9.0 || ^17.0.0 || ^18.0.0
      react: ^16.9.0 || ^17.0.0 || ^18.0.0
    peerDependenciesMeta:
      '@types/react':
        optional: true
    dependencies:
      '@types/react': 18.0.20
      react: 18.2.0
      tslib: 2.4.0
    dev: false

  /aria-query/4.2.2:
    resolution: {integrity: sha512-o/HelwhuKpTj/frsOsbNLNgnNGVIFsVP/SW2BSF14gVl7kAfMOJ6/8wUAUvG1R1NHKrfG+2sHZTu0yauT1qBrA==}
    engines: {node: '>=6.0'}
    dependencies:
      '@babel/runtime': 7.19.0
      '@babel/runtime-corejs3': 7.19.1
    dev: true

  /array-includes/3.1.5:
    resolution: {integrity: sha512-iSDYZMMyTPkiFasVqfuAQnWAYcvO/SeBSCGKePoEthjp4LEMTe4uLc7b025o4jAZpHhihh8xPo99TNWUWWkGDQ==}
    engines: {node: '>= 0.4'}
    dependencies:
      call-bind: 1.0.2
      define-properties: 1.1.4
      es-abstract: 1.20.2
      get-intrinsic: 1.1.3
      is-string: 1.0.7
    dev: true

  /array-union/1.0.2:
    resolution: {integrity: sha512-Dxr6QJj/RdU/hCaBjOfxW+q6lyuVE6JFWIrAUpuOOhoJJoQ99cUn3igRaHVB5P9WrgFVN0FfArM3x0cueOU8ng==}
    engines: {node: '>=0.10.0'}
    dependencies:
      array-uniq: 1.0.3
    dev: true

  /array-union/2.1.0:
    resolution: {integrity: sha512-HGyxoOTYUyCM6stUe6EJgnd4EoewAI7zMdfqO+kGjnlZmBDz/cR5pf8r/cR4Wq60sL/p0IkcjUEEPwS3GFrIyw==}
    engines: {node: '>=8'}
    dev: true

  /array-uniq/1.0.3:
    resolution: {integrity: sha512-MNha4BWQ6JbwhFhj03YK552f7cb3AzoE8SzeljgChvL1dl3IcvggXVz1DilzySZkCja+CXuZbdW7yATchWn8/Q==}
    engines: {node: '>=0.10.0'}
    dev: true

  /array.prototype.flat/1.3.0:
    resolution: {integrity: sha512-12IUEkHsAhA4DY5s0FPgNXIdc8VRSqD9Zp78a5au9abH/SOBrsp082JOWFNTjkMozh8mqcdiKuaLGhPeYztxSw==}
    engines: {node: '>= 0.4'}
    dependencies:
      call-bind: 1.0.2
      define-properties: 1.1.4
      es-abstract: 1.20.2
      es-shim-unscopables: 1.0.0
    dev: true

  /array.prototype.flatmap/1.3.0:
    resolution: {integrity: sha512-PZC9/8TKAIxcWKdyeb77EzULHPrIX/tIZebLJUQOMR1OwYosT8yggdfWScfTBCDj5utONvOuPQQumYsU2ULbkg==}
    engines: {node: '>= 0.4'}
    dependencies:
      call-bind: 1.0.2
      define-properties: 1.1.4
      es-abstract: 1.20.2
      es-shim-unscopables: 1.0.0
    dev: true

  /arrify/1.0.1:
    resolution: {integrity: sha512-3CYzex9M9FGQjCGMGyi6/31c8GJbgb0qGyrx5HWxPd0aCwh4cB2YjMb2Xf9UuoogrMrlO9cTqnB5rI5GHZTcUA==}
    engines: {node: '>=0.10.0'}
    dev: true

  /assertion-error/1.1.0:
    resolution: {integrity: sha512-jgsaNduz+ndvGyFt3uSuWqvy4lCnIJiovtouQN5JZHOKCS2QuhEdbcQHFhVksz2N2U9hXJo8odG7ETyWlEeuDw==}
    dev: true

  /ast-types-flow/0.0.7:
    resolution: {integrity: sha512-eBvWn1lvIApYMhzQMsu9ciLfkBY499mFZlNqG+/9WR7PVlroQw0vG30cOQQbaKz3sCEc44TAOu2ykzqXSNnwag==}
    dev: true

  /astral-regex/2.0.0:
    resolution: {integrity: sha512-Z7tMw1ytTXt5jqMcOP+OQteU1VuNK9Y02uuJtKQ1Sv69jXQKKg5cibLwGJow8yzZP+eAc18EmLGPal0bp36rvQ==}
    engines: {node: '>=8'}
    dev: true

  /async/3.2.4:
    resolution: {integrity: sha512-iAB+JbDEGXhyIUavoDl9WP/Jj106Kz9DEn1DPgYw5ruDn0e3Wgi3sKFm55sASdGBNOQB8F59d9qQ7deqrHA8wQ==}
    dev: true

  /at-least-node/1.0.0:
    resolution: {integrity: sha512-+q/t7Ekv1EDY2l6Gda6LLiX14rU9TV20Wa3ofeQmwPFZbOMo9DXrLbOjFaaclkXKWidIaopwAObQDqwWtGUjqg==}
    engines: {node: '>= 4.0.0'}
    dev: true

  /autosize/5.0.2:
    resolution: {integrity: sha512-FPVt5ynkqUAA9gcMZnJHka1XfQgr1WNd/yRfIjmj5WGmjua+u5Hl9hn8M2nU5CNy2bEIcj1ZUwXq7IOHsfZG9w==}
    dev: false

  /axe-core/4.4.3:
    resolution: {integrity: sha512-32+ub6kkdhhWick/UjvEwRchgoetXqTK14INLqbGm5U2TzBkBNF3nQtLYm8ovxSkQWArjEQvftCKryjZaATu3w==}
    engines: {node: '>=4'}
    dev: true

  /axobject-query/2.2.0:
    resolution: {integrity: sha512-Td525n+iPOOyUQIeBfcASuG6uJsDOITl7Mds5gFyerkWiX7qhUTdYUBlSgNMyVqtSJqwpt1kXGLdUt6SykLMRA==}
    dev: true

  /babel-loader/8.3.0:
    resolution: {integrity: sha512-H8SvsMF+m9t15HNLMipppzkC+Y2Yq+v3SonZyU70RBL/h1gxPkH08Ot8pEE9Z4Kd+czyWJClmFS8qzIP9OZ04Q==}
    engines: {node: '>= 8.9'}
    peerDependencies:
      '@babel/core': ^7.0.0
      webpack: '>=2'
    dependencies:
      find-cache-dir: 3.3.2
      loader-utils: 2.0.4
      make-dir: 3.1.0
      schema-utils: 2.7.1
    dev: true

  /babel-plugin-macros/3.1.0:
    resolution: {integrity: sha512-Cg7TFGpIr01vOQNODXOOaGz2NpCU5gl8x1qJFbb6hbZxR7XrcE2vtbAsTAbJ7/xwJtUuJEw8K8Zr/AE0LHlesg==}
    engines: {node: '>=10', npm: '>=6'}
    dependencies:
      '@babel/runtime': 7.19.0
      cosmiconfig: 7.0.1
      resolve: 1.22.1
    dev: false

  /babel-plugin-polyfill-corejs2/0.3.3_@babel+core@7.20.5:
    resolution: {integrity: sha512-8hOdmFYFSZhqg2C/JgLUQ+t52o5nirNwaWM2B9LWteozwIvM14VSwdsCAUET10qT+kmySAlseadmfeeSWFCy+Q==}
    peerDependencies:
      '@babel/core': ^7.0.0-0
    dependencies:
      '@babel/compat-data': 7.20.5
      '@babel/core': 7.20.5
      '@babel/helper-define-polyfill-provider': 0.3.3_@babel+core@7.20.5
      semver: 6.3.0
    transitivePeerDependencies:
      - supports-color
    dev: true

  /babel-plugin-polyfill-corejs3/0.6.0_@babel+core@7.20.5:
    resolution: {integrity: sha512-+eHqR6OPcBhJOGgsIar7xoAB1GcSwVUA3XjAd7HJNzOXT4wv6/H7KIdA/Nc60cvUlDbKApmqNvD1B1bzOt4nyA==}
    peerDependencies:
      '@babel/core': ^7.0.0-0
    dependencies:
      '@babel/core': 7.20.5
      '@babel/helper-define-polyfill-provider': 0.3.3_@babel+core@7.20.5
      core-js-compat: 3.27.1
    transitivePeerDependencies:
      - supports-color
    dev: true

  /babel-plugin-polyfill-regenerator/0.4.1_@babel+core@7.20.5:
    resolution: {integrity: sha512-NtQGmyQDXjQqQ+IzRkBVwEOz9lQ4zxAQZgoAYEtU9dJjnl1Oc98qnN7jcp+bE7O7aYzVpavXE3/VKXNzUbh7aw==}
    peerDependencies:
      '@babel/core': ^7.0.0-0
    dependencies:
      '@babel/core': 7.20.5
      '@babel/helper-define-polyfill-provider': 0.3.3_@babel+core@7.20.5
    transitivePeerDependencies:
      - supports-color
    dev: true

  /balanced-match/1.0.2:
    resolution: {integrity: sha512-3oSeUO0TMV67hN1AmbXsK4yaqU7tjiHlbxRDZOpH0KW9+CeX4bRAaX0Anxt0tx2MrpRpWwQaPwIlISEJhYU5Pw==}
    dev: true

  /base64-arraybuffer-es6/0.7.0:
    resolution: {integrity: sha512-ESyU/U1CFZDJUdr+neHRhNozeCv72Y7Vm0m1DCbjX3KBjT6eYocvAJlSk6+8+HkVwXlT1FNxhGW6q3UKAlCvvw==}
    engines: {node: '>=6.0.0'}
    dev: true

  /base64-js/1.5.1:
    resolution: {integrity: sha512-AKpaYlHn8t4SVbOHCy+b5+KKgvR4vrsD8vbvrbiQJps7fKDTkjkDry6ji0rUJjC0kzbNePLwzxq8iypo41qeWA==}
    dev: false

  /better-path-resolve/1.0.0:
    resolution: {integrity: sha512-pbnl5XzGBdrFU/wT4jqmJVPn2B6UHPBOhzMQkY/SPUPB6QtUXtmBHBIwCbXJol93mOpGMnQyP/+BB19q04xj7g==}
    engines: {node: '>=4'}
    dependencies:
      is-windows: 1.0.2
    dev: true

  /big.js/5.2.2:
    resolution: {integrity: sha512-vyL2OymJxmarO8gxMr0mhChsO9QGwhynfuu4+MHTAW6czfq9humCB7rKpUjDd9YUiDPU4mzpyupFSvOClAwbmQ==}
    dev: true

  /brace-expansion/1.1.11:
    resolution: {integrity: sha512-iCuPHDFgrHX7H2vEI/5xpz07zSHB00TpugqhmYtVmMO6518mCuRMoOYFldEBl0g187ufozdaHgWKcYFb61qGiA==}
    dependencies:
      balanced-match: 1.0.2
      concat-map: 0.0.1
    dev: true

  /brace-expansion/2.0.1:
    resolution: {integrity: sha512-XnAIvQ8eM+kC6aULx6wuQiwVsnzsi9d3WxzV3FpWTGA19F621kwdbsAcFKXgKUHZWsy+mY6iL1sHTxWEFCytDA==}
    dependencies:
      balanced-match: 1.0.2
    dev: true

  /braces/3.0.2:
    resolution: {integrity: sha512-b8um+L1RzM3WDSzvhm6gIz1yfTbBt6YTlcEKAvsmqCZZFw46z626lVj9j1yEPW33H5H+lBQpZMP1k8l+78Ha0A==}
    engines: {node: '>=8'}
    dependencies:
      fill-range: 7.0.1
    dev: true

  /breakword/1.0.5:
    resolution: {integrity: sha512-ex5W9DoOQ/LUEU3PMdLs9ua/CYZl1678NUkKOdUSi8Aw5F1idieaiRURCBFJCwVcrD1J8Iy3vfWSloaMwO2qFg==}
    dependencies:
      wcwidth: 1.0.1
    dev: true

  /browserslist/4.21.4:
    resolution: {integrity: sha512-CBHJJdDmgjl3daYjN5Cp5kbTf1mUhZoS+beLklHIvkOWscs83YAhLlF3Wsh/lciQYAcbBJgTOD44VtG31ZM4Hw==}
    engines: {node: ^6 || ^7 || ^8 || ^9 || ^10 || ^11 || ^12 || >=13.7}
    hasBin: true
    dependencies:
      caniuse-lite: 1.0.30001419
      electron-to-chromium: 1.4.284
      node-releases: 2.0.6
      update-browserslist-db: 1.0.10_browserslist@4.21.4
    dev: true

  /buffer-from/0.1.2:
    resolution: {integrity: sha512-RiWIenusJsmI2KcvqQABB83tLxCByE3upSP8QU3rJDMVFGPWLvPQJt/O1Su9moRWeH7d+Q2HYb68f6+v+tw2vg==}
    dev: false

  /buffer-from/1.1.2:
    resolution: {integrity: sha512-E+XQCRwSbaaiChtv6k6Dwgc+bx+Bs6vuKJHHl5kox/BaKbhiXzqQOwK4cO22yElGp2OCmjwVhT3HmxgyPGnJfQ==}
    dev: true

  /buffer/6.0.3:
    resolution: {integrity: sha512-FTiCpNxtwiZZHEZbcbTIcZjERVICn9yq/pDFkTl95/AxzD1naBctN7YO68riM/gLSDY7sdrMby8hofADYuuqOA==}
    dependencies:
      base64-js: 1.5.1
      ieee754: 1.2.1
    dev: false

  /builtin-modules/3.3.0:
    resolution: {integrity: sha512-zhaCDicdLuWN5UbN5IMnFqNMhNfo919sH85y2/ea+5Yg9TsTkeZxpL+JLbp6cgYFS4sRLp3YV4S6yDuqVWHYOw==}
    engines: {node: '>=6'}
    dev: true

  /cacheable-lookup/7.0.0:
    resolution: {integrity: sha512-+qJyx4xiKra8mZrcwhjMRMUhD5NR1R8esPkzIYxX96JiecFoxAXFuz/GpR3+ev4PE1WamHip78wV0vcmPQtp8w==}
    engines: {node: '>=14.16'}
    dev: true

  /cacheable-request/10.2.3:
    resolution: {integrity: sha512-6BehRBOs7iurNjAYN9iPazTwFDaMQavJO8W1MEm3s2pH8q/tkPTtLDRUZaweWK87WFGf2Y5wLAlaCJlR5kOz3w==}
    engines: {node: '>=14.16'}
    dependencies:
      '@types/http-cache-semantics': 4.0.1
      get-stream: 6.0.1
      http-cache-semantics: 4.1.0
      keyv: 4.5.2
      mimic-response: 4.0.0
      normalize-url: 8.0.0
      responselike: 3.0.0
    dev: true

  /call-bind/1.0.2:
    resolution: {integrity: sha512-7O+FbCihrB5WGbFYesctwmTKae6rOiIzmz1icreWJ+0aA7LJfuqhEso2T9ncpcFtzMQtzXf2QGGueWJGTYsqrA==}
    dependencies:
      function-bind: 1.1.1
      get-intrinsic: 1.1.3

  /callsites/3.1.0:
    resolution: {integrity: sha512-P8BjAsXvZS+VIDUI11hHCQEv74YT67YUi5JJFNWIqL235sBmjX4+qx9Muvls5ivyNENctx46xQLQ3aTuE7ssaQ==}
    engines: {node: '>=6'}

  /camelcase-keys/6.2.2:
    resolution: {integrity: sha512-YrwaA0vEKazPBkn0ipTiMpSajYDSe+KjQfrjhcBMxJt/znbvlHd8Pw/Vamaz5EB4Wfhs3SUR3Z9mwRu/P3s3Yg==}
    engines: {node: '>=8'}
    dependencies:
      camelcase: 5.3.1
      map-obj: 4.3.0
      quick-lru: 4.0.1
    dev: true

  /camelcase/5.3.1:
    resolution: {integrity: sha512-L28STB170nwWS63UjtlEOE3dldQApaJXZkOI1uMFfzf3rRuPegHaHesyee+YxQ+W6SvRDQV6UrdOdRiR153wJg==}
    engines: {node: '>=6'}
    dev: true

  /caniuse-lite/1.0.30001419:
    resolution: {integrity: sha512-aFO1r+g6R7TW+PNQxKzjITwLOyDhVRLjW0LcwS/HCZGUUKTGNp9+IwLC4xyDSZBygVL/mxaFR3HIV6wEKQuSzw==}

  /chai/4.3.7:
    resolution: {integrity: sha512-HLnAzZ2iupm25PlN0xFreAlBA5zaBSv3og0DdeGA4Ar6h6rJ3A0rolRUKJhSF2V10GZKDgWF/VmAEsNWjCRB+A==}
    engines: {node: '>=4'}
    dependencies:
      assertion-error: 1.1.0
      check-error: 1.0.2
      deep-eql: 4.1.3
      get-func-name: 2.0.0
      loupe: 2.3.6
      pathval: 1.1.1
      type-detect: 4.0.8
    dev: true

  /chalk/2.4.2:
    resolution: {integrity: sha512-Mti+f9lpJNcwF4tWV8/OrTTtF1gZi+f8FqlyAdouralcFWFQWF2+NgCHShjkCb+IFBLq9buZwE1xckQU4peSuQ==}
    engines: {node: '>=4'}
    dependencies:
      ansi-styles: 3.2.1
      escape-string-regexp: 1.0.5
      supports-color: 5.5.0

  /chalk/4.1.2:
    resolution: {integrity: sha512-oKnbhFyRIXpUuez8iBMmyEa4nbj4IOQyuhc/wy9kY7/WVPcwIO9VA668Pu8RkO7+0G76SLROeyw9CpQ061i4mA==}
    engines: {node: '>=10'}
    dependencies:
      ansi-styles: 4.3.0
      supports-color: 7.2.0
    dev: true

  /chardet/0.7.0:
    resolution: {integrity: sha512-mT8iDcrh03qDGRRmoA2hmBJnxpllMR+0/0qlzjqZES6NdiWDcZkCNAk4rPFZ9Q85r27unkiNNg8ZOiwZXBHwcA==}
    dev: true

  /check-error/1.0.2:
    resolution: {integrity: sha512-BrgHpW9NURQgzoNyjfq0Wu6VFO6D7IZEmJNdtgNqpzGG8RuNFHt2jQxWlAs4HMe119chBnv+34syEZtc6IhLtA==}
    dev: true

  /ci-info/3.7.0:
    resolution: {integrity: sha512-2CpRNYmImPx+RXKLq6jko/L07phmS9I02TyqkcNU20GCF/GgaWvc58hPtjxDX8lPpkdwc9sNh72V9k00S7ezog==}
    engines: {node: '>=8'}
    dev: true

  /clean-stack/2.2.0:
    resolution: {integrity: sha512-4diC9HaTE+KRAMWhDhrGOECgWZxoevMc5TlkObMqNSsVU62PYzXZ/SMTjzyGAFF1YusgxGcSWTEXBhp0CPwQ1A==}
    engines: {node: '>=6'}
    dev: true

  /clean-webpack-plugin/4.0.0:
    resolution: {integrity: sha512-WuWE1nyTNAyW5T7oNyys2EN0cfP2fdRxhxnIQWiAp0bMabPdHhoGxM8A6YL2GhqwgrPnnaemVE7nv5XJ2Fhh2w==}
    engines: {node: '>=10.0.0'}
    peerDependencies:
      webpack: '>=4.0.0 <6.0.0'
    dependencies:
      del: 4.1.1
    dev: true

  /cli-cursor/3.1.0:
    resolution: {integrity: sha512-I/zHAwsKf9FqGoXM4WWRACob9+SNukZTd94DWF57E4toouRulbCxcUh6RKUEOQlYTHJnzkPMySvPNaaSLNfLZw==}
    engines: {node: '>=8'}
    dependencies:
      restore-cursor: 3.1.0
    dev: true

  /cli-truncate/2.1.0:
    resolution: {integrity: sha512-n8fOixwDD6b/ObinzTrp1ZKFzbgvKZvuz/TvejnLn1aQfC6r52XEx85FmuC+3HI+JM7coBRXUvNqEU2PHVrHpg==}
    engines: {node: '>=8'}
    dependencies:
      slice-ansi: 3.0.0
      string-width: 4.2.3
    dev: true

  /cli-truncate/3.1.0:
    resolution: {integrity: sha512-wfOBkjXteqSnI59oPcJkcPl/ZmwvMMOj340qUIY1SKZCv0B9Cf4D4fAucRkIKQmsIuYK3x1rrgU7MeGRruiuiA==}
    engines: {node: ^12.20.0 || ^14.13.1 || >=16.0.0}
    dependencies:
      slice-ansi: 5.0.0
      string-width: 5.1.2
    dev: true

  /client-only/0.0.1:
    resolution: {integrity: sha512-IV3Ou0jSMzZrd3pZ48nLkT9DA7Ag1pnPzaiQhpW7c3RbcqqzvzzVu+L8gfqMp/8IM2MQtSiqaCxrrcfu8I8rMA==}

  /cliui/6.0.0:
    resolution: {integrity: sha512-t6wbgtoCXvAzst7QgXxJYqPt0usEfbgQdftEPbLL/cvv6HPE5VgvqCuAIDR0NgU52ds6rFwqrgakNLrHEjCbrQ==}
    dependencies:
      string-width: 4.2.3
      strip-ansi: 6.0.1
      wrap-ansi: 6.2.0
    dev: true

  /cliui/7.0.4:
    resolution: {integrity: sha512-OcRE68cOsVMXp1Yvonl/fzkQOyjLSu/8bhPDfQt0e0/Eb283TKP20Fs2MqoPsr9SwA595rRCA+QMzYc9nBP+JQ==}
    dependencies:
      string-width: 4.2.3
      strip-ansi: 6.0.1
      wrap-ansi: 7.0.0
    dev: false

  /cliui/8.0.1:
    resolution: {integrity: sha512-BSeNnyus75C4//NQ9gQt1/csTXyo/8Sb+afLAkzAptFuMsod9HFokGNudZpi/oQV73hnVK+sR+5PVRMd+Dr7YQ==}
    engines: {node: '>=12'}
    dependencies:
      string-width: 4.2.3
      strip-ansi: 6.0.1
      wrap-ansi: 7.0.0
    dev: true

  /clone/1.0.4:
    resolution: {integrity: sha512-JQHZ2QMW6l3aH/j6xCqQThY/9OH4D/9ls34cgkUBiEeocRTU04tHfKPBsUK1PqZCUQM7GiA0IIXJSuXHI64Kbg==}
    engines: {node: '>=0.8'}
    dev: true

  /clone/2.1.2:
    resolution: {integrity: sha512-3Pe/CF1Nn94hyhIYpjtiLhdCoEoz0DqQ+988E9gmeEdQZlojxnOb74wctFyuwWQHzqyf9X7C7MG8juUpqBJT8w==}
    engines: {node: '>=0.8'}
    dev: false

  /clsx/1.2.1:
    resolution: {integrity: sha512-EcR6r5a8bj6pu3ycsa/E/cKVGuTgZJZdsyUYHOksG/UHIiKfjxzRxYJpyVBwYaQeOvghal9fcc4PidlgzugAQg==}
    engines: {node: '>=6'}
    dev: false

  /cmdk/0.1.21_7ey2zzynotv32rpkwno45fsx4e:
    resolution: {integrity: sha512-O5oiYmoBdcoqmax4RMOsnJHrseaXlnkzfCSWgNdyBxneTaSCmUByBF5MliJbsveoHJsjkyL2uNUs2kTBBMmIaw==}
    peerDependencies:
      react: ^18.0.0
      react-dom: ^18.0.0
    dependencies:
      '@radix-ui/react-dialog': 1.0.0_7ey2zzynotv32rpkwno45fsx4e
      command-score: 0.1.2
      react: 18.2.0
      react-dom: 18.2.0_react@18.2.0
    transitivePeerDependencies:
      - '@types/react'
    dev: false

  /color-convert/1.9.3:
    resolution: {integrity: sha512-QfAUtd+vFdAtFQcC8CCyYt1fYWxSqAiK2cSD6zDB8N3cpsEBAvRxp9zOGg6G/SHHJYAT88/az/IuDGALsNVbGg==}
    dependencies:
      color-name: 1.1.3

  /color-convert/2.0.1:
    resolution: {integrity: sha512-RRECPsj7iu/xb5oKYcsFHSppFNnsj/52OVTRKb4zP5onXwVF3zVmmToNcOfGC+CRDpfK/U584fMg38ZHCaElKQ==}
    engines: {node: '>=7.0.0'}
    dependencies:
      color-name: 1.1.4

  /color-name/1.1.3:
    resolution: {integrity: sha512-72fSenhMw2HZMTVHeCA9KCmpEIbzWiQsjN+BHcBbS9vr1mtt+vJjPdksIBNUmKAW8TFUDPJK5SUU3QhE9NEXDw==}

  /color-name/1.1.4:
    resolution: {integrity: sha512-dOy+3AuW3a2wNbZHIuMZpTcgjGuLU/uBL/ubcZF9OXbDo8ff4O8yVp5Bf0efS8uEoYo5q4Fx7dY9OgQGXgAsQA==}

  /colorette/2.0.19:
    resolution: {integrity: sha512-3tlv/dIP7FWvj3BsbHrGLJ6l/oKh1O3TcgBqMn+yyCagOxc23fyzDS6HypQbgxWbkpDnf52p1LuR4eWDQ/K9WQ==}
    dev: true

  /command-score/0.1.2:
    resolution: {integrity: sha512-VtDvQpIJBvBatnONUsPzXYFVKQQAhuf3XTNOAsdBxCNO/QCtUUd8LSgjn0GVarBkCad6aJCZfXgrjYbl/KRr7w==}
    dev: false

  /commander/2.20.3:
    resolution: {integrity: sha512-GpVkmM8vF2vQUkj2LvZmD35JxeJOLCwJ9cUkugyk2nuhbv3+mJvpLYYt+0+USMxE+oj+ey/lJEnhZw75x/OMcQ==}
    dev: true

  /commander/9.4.1:
    resolution: {integrity: sha512-5EEkTNyHNGFPD2H+c/dXXfQZYa/scCKasxWcXJaWnNJ99pnQN9Vnmqow+p+PlFPE63Q6mThaZws1T+HxfpgtPw==}
    engines: {node: ^12.20.0 || >=14}
    dev: true

  /common-tags/1.8.2:
    resolution: {integrity: sha512-gk/Z852D2Wtb//0I+kRFNKKE9dIIVirjoqPoA1wJU+XePVXZfGeBpk45+A1rKO4Q43prqWBNY/MiIeRLbPWUaA==}
    engines: {node: '>=4.0.0'}
    dev: true

  /commondir/1.0.1:
    resolution: {integrity: sha512-W9pAhw0ja1Edb5GVdIF1mjZw/ASI0AlShXM83UUGe2DVr5TdAPEA1OA8m/g8zWp9x6On7gqufY+FatDbC3MDQg==}
    dev: true

  /concat-map/0.0.1:
    resolution: {integrity: sha1-2Klr13/Wjfd5OnMDajug1UBdR3s=}
    dev: true

  /convert-source-map/1.9.0:
    resolution: {integrity: sha512-ASFBup0Mz1uyiIjANan1jzLQami9z1PoYSZCiiYW2FczPbenXc45FZdBZLzOT+r6+iciuEModtmCti+hjaAk0A==}

  /core-js-compat/3.27.1:
    resolution: {integrity: sha512-Dg91JFeCDA17FKnneN7oCMz4BkQ4TcffkgHP4OWwp9yx3pi7ubqMDXXSacfNak1PQqjc95skyt+YBLHQJnkJwA==}
    dependencies:
      browserslist: 4.21.4
    dev: true

  /core-js-pure/3.25.2:
    resolution: {integrity: sha512-ItD7YpW1cUB4jaqFLZXe1AXkyqIxz6GqPnsDV4uF4hVcWh/WAGIqSqw5p0/WdsILM0Xht9s3Koyw05R3K6RtiA==}
    requiresBuild: true
    dev: true

  /core-util-is/1.0.3:
    resolution: {integrity: sha512-ZQBvi1DcpJ4GDqanjucZ2Hj3wEO5pZDS89BWbkcrvdxksJorwUDDZamX9ldFkp9aw2lmBDLgkObEA4DWNJ9FYQ==}
    dev: false

  /cosmiconfig/7.0.1:
    resolution: {integrity: sha512-a1YWNUV2HwGimB7dU2s1wUMurNKjpx60HxBB6xUM8Re+2s1g1IIfJvFR0/iCF+XHdE0GMTKTuLR32UQff4TEyQ==}
    engines: {node: '>=10'}
    dependencies:
      '@types/parse-json': 4.0.0
      import-fresh: 3.3.0
      parse-json: 5.2.0
      path-type: 4.0.0
      yaml: 1.10.2
    dev: false

  /cross-spawn/5.1.0:
    resolution: {integrity: sha512-pTgQJ5KC0d2hcY8eyL1IzlBPYjTkyH72XRZPnLyKus2mBfNjQs3klqbJU2VILqZryAZUt9JOb3h/mWMy23/f5A==}
    dependencies:
      lru-cache: 4.1.5
      shebang-command: 1.2.0
      which: 1.3.1
    dev: true

  /cross-spawn/7.0.3:
    resolution: {integrity: sha512-iRDPJKUPVEND7dHPO8rkbOnPpyDygcDFtWjpeWNCgy8WP2rXcxXL8TskReQl6OrB2G7+UJrags1q15Fudc7G6w==}
    engines: {node: '>= 8'}
    dependencies:
      path-key: 3.1.1
      shebang-command: 2.0.0
      which: 2.0.2
    dev: true

  /crypto-random-string/2.0.0:
    resolution: {integrity: sha512-v1plID3y9r/lPhviJ1wrXpLeyUIGAZ2SHNYTEapm7/8A9nLPoyvVp3RK/EPFqn5kEznyWgYZNsRtYYIWbuG8KA==}
    engines: {node: '>=8'}
    dev: true

  /css-spring/4.1.0:
    resolution: {integrity: sha512-RdA4NuRNk2xChTSo+52P2jlfr+rUgNY94mV7uHrCeDPvaUtFZgW6LMoCy4xEX3HphZ7LLkCHiUY5PBSegFBE3A==}
    dependencies:
      lodash: 4.17.21
    dev: false

  /csstype/3.1.1:
    resolution: {integrity: sha512-DJR/VvkAvSZW9bTouZue2sSxDwdTN92uHjqeKVm+0dAqdfNykRzQ95tay8aXMBAAPpUiq4Qcug2L7neoRh2Egw==}

  /csv-generate/3.4.3:
    resolution: {integrity: sha512-w/T+rqR0vwvHqWs/1ZyMDWtHHSJaN06klRqJXBEpDJaM/+dZkso0OKh1VcuuYvK3XM53KysVNq8Ko/epCK8wOw==}
    dev: true

  /csv-parse/4.16.3:
    resolution: {integrity: sha512-cO1I/zmz4w2dcKHVvpCr7JVRu8/FymG5OEpmvsZYlccYolPBLoVGKUHgNoc4ZGkFeFlWGEDmMyBM+TTqRdW/wg==}
    dev: true

  /csv-stringify/5.6.5:
    resolution: {integrity: sha512-PjiQ659aQ+fUTQqSrd1XEDnOr52jh30RBurfzkscaE2tPaFsDH5wOAHJiw8XAHphRknCwMUE9KRayc4K/NbO8A==}
    dev: true

  /csv/5.5.3:
    resolution: {integrity: sha512-QTaY0XjjhTQOdguARF0lGKm5/mEq9PD9/VhZZegHDIBq2tQwgNpHc3dneD4mGo2iJs+fTKv5Bp0fZ+BRuY3Z0g==}
    engines: {node: '>= 0.1.90'}
    dependencies:
      csv-generate: 3.4.3
      csv-parse: 4.16.3
      csv-stringify: 5.6.5
      stream-transform: 2.1.3
    dev: true

  /damerau-levenshtein/1.0.8:
    resolution: {integrity: sha512-sdQSFB7+llfUcQHUQO3+B8ERRj0Oa4w9POWMI/puGtuf7gFywGmkaLCElnudfTiKZV+NvHqL0ifzdrI8Ro7ESA==}
    dev: true

  /data-uri-to-buffer/4.0.0:
    resolution: {integrity: sha512-Vr3mLBA8qWmcuschSLAOogKgQ/Jwxulv3RNE4FXnYWRGujzrRWQI4m12fQqRkwX06C0KanhLr4hK+GydchZsaA==}
    engines: {node: '>= 12'}
    dev: false

  /dayjs/1.11.7:
    resolution: {integrity: sha512-+Yw9U6YO5TQohxLcIkrXBeY73WP3ejHWVvx8XCk3gxvQDCTEmS48ZrSZCKciI7Bhl/uCMyxYtE9UqRILmFphkQ==}
    dev: false

  /debug/2.6.9:
    resolution: {integrity: sha512-bC7ElrdJaJnPbAP+1EotYvqZsb3ecl5wi6Bfi6BJTUcNowp6cvspg0jXznRTKDjm/E7AdgFBVeAPVMNcKGsHMA==}
    peerDependencies:
      supports-color: '*'
    peerDependenciesMeta:
      supports-color:
        optional: true
    dependencies:
      ms: 2.0.0
    dev: true

  /debug/3.2.7:
    resolution: {integrity: sha512-CFjzYYAi4ThfiQvizrFQevTTXHtnCqWfe7x1AhgEscTz6ZbLbfoLRLPugTQyBth6f8ZERVUSyWHFD/7Wu4t1XQ==}
    peerDependencies:
      supports-color: '*'
    peerDependenciesMeta:
      supports-color:
        optional: true
    dependencies:
      ms: 2.1.3
    dev: true

  /debug/4.3.4:
    resolution: {integrity: sha512-PRWFHuSU3eDtQJPvnNY7Jcket1j0t5OuOsFzPPzsekD52Zl8qUfFIPEiswXqIvHWGVHOgX+7G/vCNNhehwxfkQ==}
    engines: {node: '>=6.0'}
    peerDependencies:
      supports-color: '*'
    peerDependenciesMeta:
      supports-color:
        optional: true
    dependencies:
      ms: 2.1.2

  /decamelize-keys/1.1.1:
    resolution: {integrity: sha512-WiPxgEirIV0/eIOMcnFBA3/IJZAZqKnwAwWyvvdi4lsr1WCN22nhdf/3db3DoZcUjTV2SqfzIwNyp6y2xs3nmg==}
    engines: {node: '>=0.10.0'}
    dependencies:
      decamelize: 1.2.0
      map-obj: 1.0.1
    dev: true

  /decamelize/1.2.0:
    resolution: {integrity: sha512-z2S+W9X73hAUUki+N+9Za2lBlun89zigOyGrsax+KUQ6wKW4ZoWpEYBkGhQjwAjjDCkWxhY0VKEhk8wzY7F5cA==}
    engines: {node: '>=0.10.0'}
    dev: true

  /decompress-response/6.0.0:
    resolution: {integrity: sha512-aW35yZM6Bb/4oJlZncMH2LCoZtJXTRxES17vE3hoRiowU2kWHaJKFkSBDnDR+cm9J+9QhXmREyIfv0pji9ejCQ==}
    engines: {node: '>=10'}
    dependencies:
      mimic-response: 3.1.0
    dev: true

<<<<<<< HEAD
  /deep-eql/4.1.3:
    resolution: {integrity: sha512-WaEtAOpRA1MQ0eohqZjpGD8zdI0Ovsm8mmFhaDN8dvDZzyoUMcYDnf5Y6iu7HTXxf8JDS23qWa4a+hKCDyOPzw==}
    engines: {node: '>=6'}
    dependencies:
      type-detect: 4.0.8
    dev: true

=======
>>>>>>> 20e2984c
  /deep-equal/1.1.1:
    resolution: {integrity: sha512-yd9c5AdiqVcR+JjcwUQb9DkhJc8ngNr0MahEBGvDiJw8puWab2yZlh+nkasOnZP+EGTAP6rRp2JzJhJZzvNF8g==}
    dependencies:
      is-arguments: 1.1.1
      is-date-object: 1.0.5
      is-regex: 1.1.4
      object-is: 1.1.5
      object-keys: 1.1.1
      regexp.prototype.flags: 1.4.3
    dev: false

  /deep-is/0.1.4:
    resolution: {integrity: sha512-oIPzksmTg4/MriiaYGO+okXDT7ztn/w3Eptv/+gSIdMdKsJo0u4CfYNFJPy+4SKMuCqGw2wxnA+URMg3t8a/bQ==}
    dev: true

  /deepmerge/4.2.2:
    resolution: {integrity: sha512-FJ3UgI4gIl+PHZm53knsuSFpE+nESMr7M4v9QcgB7S63Kj/6WqMiFQJpBBYz1Pt+66bZpP3Q7Lye0Oo9MPKEdg==}
    engines: {node: '>=0.10.0'}
    dev: true

  /defaults/1.0.4:
    resolution: {integrity: sha512-eFuaLoy/Rxalv2kr+lqMlUnrDWV+3j4pljOIJgLIhI058IQfWJ7vXhyEIHu+HtC738klGALYxOKDO0bQP3tg8A==}
    dependencies:
      clone: 1.0.4
    dev: true

  /defer-to-connect/2.0.1:
    resolution: {integrity: sha512-4tvttepXG1VaYGrRibk5EwJd1t4udunSOVMdLSAL6mId1ix438oPwPZMALY41FCijukO1L0twNcGsdzS7dHgDg==}
    engines: {node: '>=10'}
    dev: true

  /define-properties/1.1.4:
    resolution: {integrity: sha512-uckOqKcfaVvtBdsVkdPv3XjveQJsNQqmhXgRi8uhvWWuPYZCNlzT8qAyblUgNoXdHdjMTzAqeGjAoli8f+bzPA==}
    engines: {node: '>= 0.4'}
    dependencies:
      has-property-descriptors: 1.0.0
      object-keys: 1.1.1

  /del/4.1.1:
    resolution: {integrity: sha512-QwGuEUouP2kVwQenAsOof5Fv8K9t3D8Ca8NxcXKrIpEHjTXK5J2nXLdP+ALI1cgv8wj7KuwBhTwBkOZSJKM5XQ==}
    engines: {node: '>=6'}
    dependencies:
      '@types/glob': 7.2.0
      globby: 6.1.0
      is-path-cwd: 2.2.0
      is-path-in-cwd: 2.1.0
      p-map: 2.1.0
      pify: 4.0.1
      rimraf: 2.7.1
    dev: true

  /detect-indent/6.1.0:
    resolution: {integrity: sha512-reYkTUJAZb9gUuZ2RvVCNhVHdg62RHnJ7WJl8ftMi4diZ6NWlciOzQN88pUhSELEwflJht4oQDv0F0BMlwaYtA==}
    engines: {node: '>=8'}
    dev: true

  /detect-node-es/1.1.0:
    resolution: {integrity: sha512-ypdmJU/TbBby2Dxibuv7ZLW3Bs1QEmM7nHjEANfohJLvE0XVujisn1qPJcZxg+qDucsr+bP6fLD1rPS3AhJ7EQ==}
    dev: false

  /dir-glob/3.0.1:
    resolution: {integrity: sha512-WkrWp9GR4KXfKGYzOLmTuGVi1UWFfws377n9cc55/tb6DuqyF6pcQ5AbiHEshaDpY9v6oaSr2XCDidGmMwdzIA==}
    engines: {node: '>=8'}
    dependencies:
      path-type: 4.0.0
    dev: true

  /doctrine/2.1.0:
    resolution: {integrity: sha512-35mSku4ZXK0vfCuHEDAwt55dg2jNajHZ1odvF+8SSr82EsZY4QmXfuWso8oEd8zRhVObSN18aM0CjSdoBX7zIw==}
    engines: {node: '>=0.10.0'}
    dependencies:
      esutils: 2.0.3
    dev: true

  /doctrine/3.0.0:
    resolution: {integrity: sha512-yS+Q5i3hBf7GBkd4KG8a7eBNNWNGLTaEwwYWUijIYM7zrlYDM0BFXHjjPWlWZ1Rg7UaddZeIDmi9jF3HmqiQ2w==}
    engines: {node: '>=6.0.0'}
    dependencies:
      esutils: 2.0.3
    dev: true

  /dom-helpers/5.2.1:
    resolution: {integrity: sha512-nRCa7CK3VTrM2NmGkIy4cbK7IZlgBE/PYMn55rrXefr5xXDP0LdtfPnblFDoVdcAfslJ7or6iqAUnx0CCGIWQA==}
    dependencies:
      '@babel/runtime': 7.19.0
      csstype: 3.1.1
    dev: false

  /domexception/1.0.1:
    resolution: {integrity: sha512-raigMkn7CJNNo6Ihro1fzG7wr3fHuYVytzquZKX5n0yizGsTcYgzdIUwj1X9pK0VvjeihV+XiclP+DjwbsSKug==}
    dependencies:
      webidl-conversions: 4.0.2
    dev: true

  /domino/2.1.6:
    resolution: {integrity: sha512-3VdM/SXBZX2omc9JF9nOPCtDaYQ67BGp5CoLpIQlO2KCAPETs8TcDHacF26jXadGbvUteZzRTeos2fhID5+ucQ==}
    dev: false

  /duplexer2/0.1.4:
    resolution: {integrity: sha512-asLFVfWWtJ90ZyOUHMqk7/S2w2guQKxUI2itj3d92ADHhxUSbCMGi1f1cBcJ7xM1To+pE/Khbwo1yuNbMEPKeA==}
    dependencies:
      readable-stream: 2.3.7
    dev: false

  /eastasianwidth/0.2.0:
    resolution: {integrity: sha512-I88TYZWc9XiYHRQ4/3c5rjjfgkjhLyW2luGIheGERbNQ6OY7yTybanSpDXZa8y7VUP9YmDcYa+eyq4ca7iLqWA==}
    dev: true

  /ejs/3.1.8:
    resolution: {integrity: sha512-/sXZeMlhS0ArkfX2Aw780gJzXSMPnKjtspYZv+f3NiKLlubezAHDU5+9xz6gd3/NhG3txQCo6xlglmTS+oTGEQ==}
    engines: {node: '>=0.10.0'}
    hasBin: true
    dependencies:
      jake: 10.8.5
    dev: true

  /electron-to-chromium/1.4.284:
    resolution: {integrity: sha512-M8WEXFuKXMYMVr45fo8mq0wUrrJHheiKZf6BArTKk9ZBYCKJEOU5H8cdWgDT+qCVZf7Na4lVUaZsA+h6uA9+PA==}
    dev: true

  /emoji-regex/8.0.0:
    resolution: {integrity: sha512-MSjYzcWNOA0ewAHpz0MxpYFvwg6yjy1NG3xteoqz644VCo/RPgnr1/GGt+ic3iJTzQ8Eu3TdM14SawnVUmGE6A==}

  /emoji-regex/9.2.2:
    resolution: {integrity: sha512-L18DaJsXSUk2+42pv8mLs5jJT2hqFkFE4j21wOmgbUqsZ2hL72NsUU785g9RXgo3s0ZNgVl42TiHp3ZtOv/Vyg==}
    dev: true

  /emojis-list/3.0.0:
    resolution: {integrity: sha512-/kyM18EfinwXZbno9FyUGeFh87KC8HRQBQGildHZbEuRyWFOmv1U10o9BBp8XVZDVNNuQKyIGIu5ZYAAXJ0V2Q==}
    engines: {node: '>= 4'}
    dev: true

  /encoding/0.1.13:
    resolution: {integrity: sha512-ETBauow1T35Y/WZMkio9jiM0Z5xjHHmJ4XmjZOq1l/dXz3lr2sRn87nJy20RupqSh1F2m3HHPSp8ShIPQJrJ3A==}
    dependencies:
      iconv-lite: 0.6.3
    dev: false

  /enquirer/2.3.6:
    resolution: {integrity: sha512-yjNnPr315/FjS4zIsUxYguYUPP2e1NK4d7E7ZOLiyYCcbFBiTMyID+2wvm2w6+pZ/odMA7cRkjhsPbltwBOrLg==}
    engines: {node: '>=8.6'}
    dependencies:
      ansi-colors: 4.1.3
    dev: true

  /err-code/3.0.1:
    resolution: {integrity: sha512-GiaH0KJUewYok+eeY05IIgjtAe4Yltygk9Wqp1V5yVWLdhf0hYZchRjNIT9bb0mSwRcIusT3cx7PJUf3zEIfUA==}
    dev: false

  /error-ex/1.3.2:
    resolution: {integrity: sha512-7dFHNmqeFSEt2ZBsCriorKnn3Z2pj+fd9kmI6QoWw4//DL+icEBfc0U7qJCisqrTsKTjw4fNFy2pW9OqStD84g==}
    dependencies:
      is-arrayish: 0.2.1

  /es-abstract/1.20.2:
    resolution: {integrity: sha512-XxXQuVNrySBNlEkTYJoDNFe5+s2yIOpzq80sUHEdPdQr0S5nTLz4ZPPPswNIpKseDDUS5yghX1gfLIHQZ1iNuQ==}
    engines: {node: '>= 0.4'}
    dependencies:
      call-bind: 1.0.2
      es-to-primitive: 1.2.1
      function-bind: 1.1.1
      function.prototype.name: 1.1.5
      get-intrinsic: 1.1.3
      get-symbol-description: 1.0.0
      has: 1.0.3
      has-property-descriptors: 1.0.0
      has-symbols: 1.0.3
      internal-slot: 1.0.3
      is-callable: 1.2.6
      is-negative-zero: 2.0.2
      is-regex: 1.1.4
      is-shared-array-buffer: 1.0.2
      is-string: 1.0.7
      is-weakref: 1.0.2
      object-inspect: 1.12.2
      object-keys: 1.1.1
      object.assign: 4.1.4
      regexp.prototype.flags: 1.4.3
      string.prototype.trimend: 1.0.5
      string.prototype.trimstart: 1.0.5
      unbox-primitive: 1.0.2
    dev: true

  /es-shim-unscopables/1.0.0:
    resolution: {integrity: sha512-Jm6GPcCdC30eMLbZ2x8z2WuRwAws3zTBBKuusffYVUrNj/GVSUAZ+xKMaUpfNDR5IbyNA5LJbaecoUVbmUcB1w==}
    dependencies:
      has: 1.0.3
    dev: true

  /es-to-primitive/1.2.1:
    resolution: {integrity: sha512-QCOllgZJtaUo9miYBcLChTUaHNjJF3PYs1VidD7AwiEj1kYxKeQTctLAezAOH5ZKRH0g2IgPn6KwB4IT8iRpvA==}
    engines: {node: '>= 0.4'}
    dependencies:
      is-callable: 1.2.6
      is-date-object: 1.0.5
      is-symbol: 1.0.4
    dev: true

  /esbuild/0.16.15:
    resolution: {integrity: sha512-v+3ozjy9wyj8cOElzx3//Lsb4TCxPfZxRmdsfm0YaEkvZu7y6rKH7Zi1UpDx4JI7dSQui+U1Qxhfij9KBbHfrA==}
    engines: {node: '>=12'}
    hasBin: true
    requiresBuild: true
    optionalDependencies:
      '@esbuild/android-arm': 0.16.15
      '@esbuild/android-arm64': 0.16.15
      '@esbuild/android-x64': 0.16.15
      '@esbuild/darwin-arm64': 0.16.15
      '@esbuild/darwin-x64': 0.16.15
      '@esbuild/freebsd-arm64': 0.16.15
      '@esbuild/freebsd-x64': 0.16.15
      '@esbuild/linux-arm': 0.16.15
      '@esbuild/linux-arm64': 0.16.15
      '@esbuild/linux-ia32': 0.16.15
      '@esbuild/linux-loong64': 0.16.15
      '@esbuild/linux-mips64el': 0.16.15
      '@esbuild/linux-ppc64': 0.16.15
      '@esbuild/linux-riscv64': 0.16.15
      '@esbuild/linux-s390x': 0.16.15
      '@esbuild/linux-x64': 0.16.15
      '@esbuild/netbsd-x64': 0.16.15
      '@esbuild/openbsd-x64': 0.16.15
      '@esbuild/sunos-x64': 0.16.15
      '@esbuild/win32-arm64': 0.16.15
      '@esbuild/win32-ia32': 0.16.15
      '@esbuild/win32-x64': 0.16.15
    dev: true

  /escalade/3.1.1:
    resolution: {integrity: sha512-k0er2gUkLf8O0zKJiAhmkTnJlTvINGv7ygDNPbeIsX/TJjGJZHuh9B2UxbsaEkmlEo9MfhrSzmhIlhRlI2GXnw==}
    engines: {node: '>=6'}

  /escape-string-regexp/1.0.5:
    resolution: {integrity: sha512-vbRorB5FUQWvla16U8R/qgaFIya2qGzwDrNmCZuYKrbdSUMG6I1ZCGQRefkRVhuOkIGVne7BQ35DSfo1qvJqFg==}
    engines: {node: '>=0.8.0'}

  /escape-string-regexp/4.0.0:
    resolution: {integrity: sha512-TtpcNJ3XAzx3Gq8sWRzJaVajRs0uVxA2YAkdb1jm2YkPz4G6egUFAyA3n5vtEIZefPk5Wa4UXbKuS5fKkJWdgA==}
    engines: {node: '>=10'}

  /eslint-config-next/12.3.1_76twfck5d7crjqrmw4yltga7zm:
    resolution: {integrity: sha512-EN/xwKPU6jz1G0Qi6Bd/BqMnHLyRAL0VsaQaWA7F3KkjAgZHi4f1uL1JKGWNxdQpHTW/sdGONBd0bzxUka/DJg==}
    peerDependencies:
      eslint: ^7.23.0 || ^8.0.0
      typescript: '>=3.3.1'
    peerDependenciesMeta:
      typescript:
        optional: true
    dependencies:
      '@next/eslint-plugin-next': 12.3.1
      '@rushstack/eslint-patch': 1.2.0
      '@typescript-eslint/parser': 5.48.0_76twfck5d7crjqrmw4yltga7zm
      eslint: 8.22.0
      eslint-import-resolver-node: 0.3.6
      eslint-import-resolver-typescript: 2.7.1_2iahngt3u2tkbdlu6s4gkur3pu
      eslint-plugin-import: 2.26.0_zznokraecjt4ixvvqcdste35vq
      eslint-plugin-jsx-a11y: 6.6.1_eslint@8.22.0
      eslint-plugin-react: 7.31.8_eslint@8.22.0
      eslint-plugin-react-hooks: 4.6.0_eslint@8.22.0
      typescript: 4.8.3
    transitivePeerDependencies:
      - eslint-import-resolver-webpack
      - supports-color
    dev: true

  /eslint-config-next/12.3.1_p4cjf2r47dnfiqufepc5hp43sq:
    resolution: {integrity: sha512-EN/xwKPU6jz1G0Qi6Bd/BqMnHLyRAL0VsaQaWA7F3KkjAgZHi4f1uL1JKGWNxdQpHTW/sdGONBd0bzxUka/DJg==}
    peerDependencies:
      eslint: ^7.23.0 || ^8.0.0
      typescript: '>=3.3.1'
    peerDependenciesMeta:
      typescript:
        optional: true
    dependencies:
      '@next/eslint-plugin-next': 12.3.1
      '@rushstack/eslint-patch': 1.2.0
      '@typescript-eslint/parser': 5.48.0_p4cjf2r47dnfiqufepc5hp43sq
      eslint: 8.31.0
      eslint-import-resolver-node: 0.3.6
      eslint-import-resolver-typescript: 2.7.1_ol7jqilc3wemtdbq3nzhywgxq4
      eslint-plugin-import: 2.26.0_o2ymnzkcx6ynnxgq4q5neiwzpe
      eslint-plugin-jsx-a11y: 6.6.1_eslint@8.31.0
      eslint-plugin-react: 7.31.8_eslint@8.31.0
      eslint-plugin-react-hooks: 4.6.0_eslint@8.31.0
      typescript: 4.9.3
    transitivePeerDependencies:
      - eslint-import-resolver-webpack
      - supports-color
    dev: true

  /eslint-config-prettier/8.5.0_eslint@8.22.0:
    resolution: {integrity: sha512-obmWKLUNCnhtQRKc+tmnYuQl0pFU1ibYJQ5BGhTVB08bHe9wC8qUeG7c08dj9XX+AuPj1YSGSQIHl1pnDHZR0Q==}
    hasBin: true
    peerDependencies:
      eslint: '>=7.0.0'
    dependencies:
      eslint: 8.22.0
    dev: true

  /eslint-config-prettier/8.5.0_eslint@8.31.0:
    resolution: {integrity: sha512-obmWKLUNCnhtQRKc+tmnYuQl0pFU1ibYJQ5BGhTVB08bHe9wC8qUeG7c08dj9XX+AuPj1YSGSQIHl1pnDHZR0Q==}
    hasBin: true
    peerDependencies:
      eslint: '>=7.0.0'
    dependencies:
      eslint: 8.31.0
    dev: true

  /eslint-import-resolver-node/0.3.6:
    resolution: {integrity: sha512-0En0w03NRVMn9Uiyn8YRPDKvWjxCWkslUEhGNTdGx15RvPJYQ+lbOlqrlNI2vEAs4pDYK4f/HN2TbDmk5TP0iw==}
    dependencies:
      debug: 3.2.7
      resolve: 1.22.1
    transitivePeerDependencies:
      - supports-color
    dev: true

  /eslint-import-resolver-typescript/2.7.1_2iahngt3u2tkbdlu6s4gkur3pu:
    resolution: {integrity: sha512-00UbgGwV8bSgUv34igBDbTOtKhqoRMy9bFjNehT40bXg6585PNIct8HhXZ0SybqB9rWtXj9crcku8ndDn/gIqQ==}
    engines: {node: '>=4'}
    peerDependencies:
      eslint: '*'
      eslint-plugin-import: '*'
    dependencies:
      debug: 4.3.4
      eslint: 8.22.0
      eslint-plugin-import: 2.26.0_zznokraecjt4ixvvqcdste35vq
      glob: 7.2.3
      is-glob: 4.0.3
      resolve: 1.22.1
      tsconfig-paths: 3.14.1
    transitivePeerDependencies:
      - supports-color
    dev: true

  /eslint-import-resolver-typescript/2.7.1_ol7jqilc3wemtdbq3nzhywgxq4:
    resolution: {integrity: sha512-00UbgGwV8bSgUv34igBDbTOtKhqoRMy9bFjNehT40bXg6585PNIct8HhXZ0SybqB9rWtXj9crcku8ndDn/gIqQ==}
    engines: {node: '>=4'}
    peerDependencies:
      eslint: '*'
      eslint-plugin-import: '*'
    dependencies:
      debug: 4.3.4
      eslint: 8.31.0
      eslint-plugin-import: 2.26.0_o2ymnzkcx6ynnxgq4q5neiwzpe
      glob: 7.2.3
      is-glob: 4.0.3
      resolve: 1.22.1
      tsconfig-paths: 3.14.1
    transitivePeerDependencies:
      - supports-color
    dev: true

  /eslint-module-utils/2.7.4_rwfyzivsgbql5kqdd6lovekmku:
    resolution: {integrity: sha512-j4GT+rqzCoRKHwURX7pddtIPGySnX9Si/cgMI5ztrcqOPtk5dDEeZ34CQVPphnqkJytlc97Vuk05Um2mJ3gEQA==}
    engines: {node: '>=4'}
    peerDependencies:
      '@typescript-eslint/parser': '*'
      eslint: '*'
      eslint-import-resolver-node: '*'
      eslint-import-resolver-typescript: '*'
      eslint-import-resolver-webpack: '*'
    peerDependenciesMeta:
      '@typescript-eslint/parser':
        optional: true
      eslint:
        optional: true
      eslint-import-resolver-node:
        optional: true
      eslint-import-resolver-typescript:
        optional: true
      eslint-import-resolver-webpack:
        optional: true
    dependencies:
      '@typescript-eslint/parser': 5.48.0_p4cjf2r47dnfiqufepc5hp43sq
      debug: 3.2.7
      eslint: 8.31.0
      eslint-import-resolver-node: 0.3.6
      eslint-import-resolver-typescript: 2.7.1_ol7jqilc3wemtdbq3nzhywgxq4
    transitivePeerDependencies:
      - supports-color
    dev: true

  /eslint-module-utils/2.7.4_tq5q2x4pem2nmnr5fqx62jngeq:
    resolution: {integrity: sha512-j4GT+rqzCoRKHwURX7pddtIPGySnX9Si/cgMI5ztrcqOPtk5dDEeZ34CQVPphnqkJytlc97Vuk05Um2mJ3gEQA==}
    engines: {node: '>=4'}
    peerDependencies:
      '@typescript-eslint/parser': '*'
      eslint: '*'
      eslint-import-resolver-node: '*'
      eslint-import-resolver-typescript: '*'
      eslint-import-resolver-webpack: '*'
    peerDependenciesMeta:
      '@typescript-eslint/parser':
        optional: true
      eslint:
        optional: true
      eslint-import-resolver-node:
        optional: true
      eslint-import-resolver-typescript:
        optional: true
      eslint-import-resolver-webpack:
        optional: true
    dependencies:
      '@typescript-eslint/parser': 5.48.0_76twfck5d7crjqrmw4yltga7zm
      debug: 3.2.7
      eslint: 8.22.0
      eslint-import-resolver-node: 0.3.6
      eslint-import-resolver-typescript: 2.7.1_2iahngt3u2tkbdlu6s4gkur3pu
    transitivePeerDependencies:
      - supports-color
    dev: true

  /eslint-plugin-import/2.26.0_o2ymnzkcx6ynnxgq4q5neiwzpe:
    resolution: {integrity: sha512-hYfi3FXaM8WPLf4S1cikh/r4IxnO6zrhZbEGz2b660EJRbuxgpDS5gkCuYgGWg2xxh2rBuIr4Pvhve/7c31koA==}
    engines: {node: '>=4'}
    peerDependencies:
      '@typescript-eslint/parser': '*'
      eslint: ^2 || ^3 || ^4 || ^5 || ^6 || ^7.2.0 || ^8
    peerDependenciesMeta:
      '@typescript-eslint/parser':
        optional: true
    dependencies:
      '@typescript-eslint/parser': 5.48.0_p4cjf2r47dnfiqufepc5hp43sq
      array-includes: 3.1.5
      array.prototype.flat: 1.3.0
      debug: 2.6.9
      doctrine: 2.1.0
      eslint: 8.31.0
      eslint-import-resolver-node: 0.3.6
      eslint-module-utils: 2.7.4_rwfyzivsgbql5kqdd6lovekmku
      has: 1.0.3
      is-core-module: 2.10.0
      is-glob: 4.0.3
      minimatch: 3.1.2
      object.values: 1.1.5
      resolve: 1.22.1
      tsconfig-paths: 3.14.1
    transitivePeerDependencies:
      - eslint-import-resolver-typescript
      - eslint-import-resolver-webpack
      - supports-color
    dev: true

  /eslint-plugin-import/2.26.0_zznokraecjt4ixvvqcdste35vq:
    resolution: {integrity: sha512-hYfi3FXaM8WPLf4S1cikh/r4IxnO6zrhZbEGz2b660EJRbuxgpDS5gkCuYgGWg2xxh2rBuIr4Pvhve/7c31koA==}
    engines: {node: '>=4'}
    peerDependencies:
      '@typescript-eslint/parser': '*'
      eslint: ^2 || ^3 || ^4 || ^5 || ^6 || ^7.2.0 || ^8
    peerDependenciesMeta:
      '@typescript-eslint/parser':
        optional: true
    dependencies:
      '@typescript-eslint/parser': 5.48.0_76twfck5d7crjqrmw4yltga7zm
      array-includes: 3.1.5
      array.prototype.flat: 1.3.0
      debug: 2.6.9
      doctrine: 2.1.0
      eslint: 8.22.0
      eslint-import-resolver-node: 0.3.6
      eslint-module-utils: 2.7.4_tq5q2x4pem2nmnr5fqx62jngeq
      has: 1.0.3
      is-core-module: 2.10.0
      is-glob: 4.0.3
      minimatch: 3.1.2
      object.values: 1.1.5
      resolve: 1.22.1
      tsconfig-paths: 3.14.1
    transitivePeerDependencies:
      - eslint-import-resolver-typescript
      - eslint-import-resolver-webpack
      - supports-color
    dev: true

  /eslint-plugin-jsx-a11y/6.6.1_eslint@8.22.0:
    resolution: {integrity: sha512-sXgFVNHiWffBq23uiS/JaP6eVR622DqwB4yTzKvGZGcPq6/yZ3WmOZfuBks/vHWo9GaFOqC2ZK4i6+C35knx7Q==}
    engines: {node: '>=4.0'}
    peerDependencies:
      eslint: ^3 || ^4 || ^5 || ^6 || ^7 || ^8
    dependencies:
      '@babel/runtime': 7.19.0
      aria-query: 4.2.2
      array-includes: 3.1.5
      ast-types-flow: 0.0.7
      axe-core: 4.4.3
      axobject-query: 2.2.0
      damerau-levenshtein: 1.0.8
      emoji-regex: 9.2.2
      eslint: 8.22.0
      has: 1.0.3
      jsx-ast-utils: 3.3.3
      language-tags: 1.0.5
      minimatch: 3.1.2
      semver: 6.3.0
    dev: true

  /eslint-plugin-jsx-a11y/6.6.1_eslint@8.31.0:
    resolution: {integrity: sha512-sXgFVNHiWffBq23uiS/JaP6eVR622DqwB4yTzKvGZGcPq6/yZ3WmOZfuBks/vHWo9GaFOqC2ZK4i6+C35knx7Q==}
    engines: {node: '>=4.0'}
    peerDependencies:
      eslint: ^3 || ^4 || ^5 || ^6 || ^7 || ^8
    dependencies:
      '@babel/runtime': 7.19.0
      aria-query: 4.2.2
      array-includes: 3.1.5
      ast-types-flow: 0.0.7
      axe-core: 4.4.3
      axobject-query: 2.2.0
      damerau-levenshtein: 1.0.8
      emoji-regex: 9.2.2
      eslint: 8.31.0
      has: 1.0.3
      jsx-ast-utils: 3.3.3
      language-tags: 1.0.5
      minimatch: 3.1.2
      semver: 6.3.0
    dev: true

  /eslint-plugin-prettier/4.2.1_i2cojdczqdiurzgttlwdgf764e:
    resolution: {integrity: sha512-f/0rXLXUt0oFYs8ra4w49wYZBG5GKZpAYsJSm6rnYL5uVDjd+zowwMwVZHnAjf4edNrKpCDYfXDgmRE/Ak7QyQ==}
    engines: {node: '>=12.0.0'}
    peerDependencies:
      eslint: '>=7.28.0'
      eslint-config-prettier: '*'
      prettier: '>=2.0.0'
    peerDependenciesMeta:
      eslint-config-prettier:
        optional: true
    dependencies:
      eslint: 8.22.0
      eslint-config-prettier: 8.5.0_eslint@8.22.0
      prettier: 2.7.1
      prettier-linter-helpers: 1.0.0
    dev: true

  /eslint-plugin-prettier/4.2.1_vkmhlldugy3fnk7p2bqhsfnaiq:
    resolution: {integrity: sha512-f/0rXLXUt0oFYs8ra4w49wYZBG5GKZpAYsJSm6rnYL5uVDjd+zowwMwVZHnAjf4edNrKpCDYfXDgmRE/Ak7QyQ==}
    engines: {node: '>=12.0.0'}
    peerDependencies:
      eslint: '>=7.28.0'
      eslint-config-prettier: '*'
      prettier: '>=2.0.0'
    peerDependenciesMeta:
      eslint-config-prettier:
        optional: true
    dependencies:
      eslint: 8.31.0
      eslint-config-prettier: 8.5.0_eslint@8.31.0
      prettier: 2.7.1
      prettier-linter-helpers: 1.0.0
    dev: true

  /eslint-plugin-react-hooks/4.6.0_eslint@8.22.0:
    resolution: {integrity: sha512-oFc7Itz9Qxh2x4gNHStv3BqJq54ExXmfC+a1NjAta66IAN87Wu0R/QArgIS9qKzX3dXKPI9H5crl9QchNMY9+g==}
    engines: {node: '>=10'}
    peerDependencies:
      eslint: ^3.0.0 || ^4.0.0 || ^5.0.0 || ^6.0.0 || ^7.0.0 || ^8.0.0-0
    dependencies:
      eslint: 8.22.0
    dev: true

  /eslint-plugin-react-hooks/4.6.0_eslint@8.31.0:
    resolution: {integrity: sha512-oFc7Itz9Qxh2x4gNHStv3BqJq54ExXmfC+a1NjAta66IAN87Wu0R/QArgIS9qKzX3dXKPI9H5crl9QchNMY9+g==}
    engines: {node: '>=10'}
    peerDependencies:
      eslint: ^3.0.0 || ^4.0.0 || ^5.0.0 || ^6.0.0 || ^7.0.0 || ^8.0.0-0
    dependencies:
      eslint: 8.31.0
    dev: true

  /eslint-plugin-react/7.31.8_eslint@8.22.0:
    resolution: {integrity: sha512-5lBTZmgQmARLLSYiwI71tiGVTLUuqXantZM6vlSY39OaDSV0M7+32K5DnLkmFrwTe+Ksz0ffuLUC91RUviVZfw==}
    engines: {node: '>=4'}
    peerDependencies:
      eslint: ^3 || ^4 || ^5 || ^6 || ^7 || ^8
    dependencies:
      array-includes: 3.1.5
      array.prototype.flatmap: 1.3.0
      doctrine: 2.1.0
      eslint: 8.22.0
      estraverse: 5.3.0
      jsx-ast-utils: 3.3.3
      minimatch: 3.1.2
      object.entries: 1.1.5
      object.fromentries: 2.0.5
      object.hasown: 1.1.1
      object.values: 1.1.5
      prop-types: 15.8.1
      resolve: 2.0.0-next.4
      semver: 6.3.0
      string.prototype.matchall: 4.0.7
    dev: true

  /eslint-plugin-react/7.31.8_eslint@8.31.0:
    resolution: {integrity: sha512-5lBTZmgQmARLLSYiwI71tiGVTLUuqXantZM6vlSY39OaDSV0M7+32K5DnLkmFrwTe+Ksz0ffuLUC91RUviVZfw==}
    engines: {node: '>=4'}
    peerDependencies:
      eslint: ^3 || ^4 || ^5 || ^6 || ^7 || ^8
    dependencies:
      array-includes: 3.1.5
      array.prototype.flatmap: 1.3.0
      doctrine: 2.1.0
      eslint: 8.31.0
      estraverse: 5.3.0
      jsx-ast-utils: 3.3.3
      minimatch: 3.1.2
      object.entries: 1.1.5
      object.fromentries: 2.0.5
      object.hasown: 1.1.1
      object.values: 1.1.5
      prop-types: 15.8.1
      resolve: 2.0.0-next.4
      semver: 6.3.0
      string.prototype.matchall: 4.0.7
    dev: true

  /eslint-scope/5.1.1:
    resolution: {integrity: sha512-2NxwbF/hZ0KpepYN0cNbo+FN6XoK7GaHlQhgx/hIZl6Va0bF45RQOOwhLIy8lQDbuCiadSLCBnH2CFYquit5bw==}
    engines: {node: '>=8.0.0'}
    dependencies:
      esrecurse: 4.3.0
      estraverse: 4.3.0
    dev: true

  /eslint-scope/7.1.1:
    resolution: {integrity: sha512-QKQM/UXpIiHcLqJ5AOyIW7XZmzjkzQXYE54n1++wb0u9V/abW3l9uQnxX8Z5Xd18xyKIMTUAyQ0k1e8pz6LUrw==}
    engines: {node: ^12.22.0 || ^14.17.0 || >=16.0.0}
    dependencies:
      esrecurse: 4.3.0
      estraverse: 5.3.0
    dev: true

  /eslint-utils/3.0.0_eslint@8.22.0:
    resolution: {integrity: sha512-uuQC43IGctw68pJA1RgbQS8/NP7rch6Cwd4j3ZBtgo4/8Flj4eGE7ZYSZRN3iq5pVUv6GPdW5Z1RFleo84uLDA==}
    engines: {node: ^10.0.0 || ^12.0.0 || >= 14.0.0}
    peerDependencies:
      eslint: '>=5'
    dependencies:
      eslint: 8.22.0
      eslint-visitor-keys: 2.1.0
    dev: true

  /eslint-utils/3.0.0_eslint@8.31.0:
    resolution: {integrity: sha512-uuQC43IGctw68pJA1RgbQS8/NP7rch6Cwd4j3ZBtgo4/8Flj4eGE7ZYSZRN3iq5pVUv6GPdW5Z1RFleo84uLDA==}
    engines: {node: ^10.0.0 || ^12.0.0 || >= 14.0.0}
    peerDependencies:
      eslint: '>=5'
    dependencies:
      eslint: 8.31.0
      eslint-visitor-keys: 2.1.0
    dev: true

  /eslint-visitor-keys/2.1.0:
    resolution: {integrity: sha512-0rSmRBzXgDzIsD6mGdJgevzgezI534Cer5L/vyMX0kHzT/jiB43jRhd9YUlMGYLQy2zprNmoT8qasCGtY+QaKw==}
    engines: {node: '>=10'}
    dev: true

  /eslint-visitor-keys/3.3.0:
    resolution: {integrity: sha512-mQ+suqKJVyeuwGYHAdjMFqjCyfl8+Ldnxuyp3ldiMBFKkvytrXUZWaiPCEav8qDHKty44bD+qV1IP4T+w+xXRA==}
    engines: {node: ^12.22.0 || ^14.17.0 || >=16.0.0}
    dev: true

  /eslint/8.22.0:
    resolution: {integrity: sha512-ci4t0sz6vSRKdmkOGmprBo6fmI4PrphDFMy5JEq/fNS0gQkJM3rLmrqcp8ipMcdobH3KtUP40KniAE9W19S4wA==}
    engines: {node: ^12.22.0 || ^14.17.0 || >=16.0.0}
    dependencies:
      '@eslint/eslintrc': 1.3.2
      '@humanwhocodes/config-array': 0.10.4
      '@humanwhocodes/gitignore-to-minimatch': 1.0.2
      ajv: 6.12.6
      chalk: 4.1.2
      cross-spawn: 7.0.3
      debug: 4.3.4
      doctrine: 3.0.0
      escape-string-regexp: 4.0.0
      eslint-scope: 7.1.1
      eslint-utils: 3.0.0_eslint@8.22.0
      eslint-visitor-keys: 3.3.0
      espree: 9.4.0
      esquery: 1.4.0
      esutils: 2.0.3
      fast-deep-equal: 3.1.3
      file-entry-cache: 6.0.1
      find-up: 5.0.0
      functional-red-black-tree: 1.0.1
      glob-parent: 6.0.2
      globals: 13.17.0
      globby: 11.1.0
      grapheme-splitter: 1.0.4
      ignore: 5.2.0
      import-fresh: 3.3.0
      imurmurhash: 0.1.4
      is-glob: 4.0.3
      js-yaml: 4.1.0
      json-stable-stringify-without-jsonify: 1.0.1
      levn: 0.4.1
      lodash.merge: 4.6.2
      minimatch: 3.1.2
      natural-compare: 1.4.0
      optionator: 0.9.1
      regexpp: 3.2.0
      strip-ansi: 6.0.1
      strip-json-comments: 3.1.1
      text-table: 0.2.0
      v8-compile-cache: 2.3.0
    transitivePeerDependencies:
      - supports-color
    dev: true

  /eslint/8.31.0:
    resolution: {integrity: sha512-0tQQEVdmPZ1UtUKXjX7EMm9BlgJ08G90IhWh0PKDCb3ZLsgAOHI8fYSIzYVZej92zsgq+ft0FGsxhJ3xo2tbuA==}
    engines: {node: ^12.22.0 || ^14.17.0 || >=16.0.0}
    hasBin: true
    dependencies:
      '@eslint/eslintrc': 1.4.1
      '@humanwhocodes/config-array': 0.11.8
      '@humanwhocodes/module-importer': 1.0.1
      '@nodelib/fs.walk': 1.2.8
      ajv: 6.12.6
      chalk: 4.1.2
      cross-spawn: 7.0.3
      debug: 4.3.4
      doctrine: 3.0.0
      escape-string-regexp: 4.0.0
      eslint-scope: 7.1.1
      eslint-utils: 3.0.0_eslint@8.31.0
      eslint-visitor-keys: 3.3.0
      espree: 9.4.0
      esquery: 1.4.0
      esutils: 2.0.3
      fast-deep-equal: 3.1.3
      file-entry-cache: 6.0.1
      find-up: 5.0.0
      glob-parent: 6.0.2
      globals: 13.19.0
      grapheme-splitter: 1.0.4
      ignore: 5.2.0
      import-fresh: 3.3.0
      imurmurhash: 0.1.4
      is-glob: 4.0.3
      is-path-inside: 3.0.3
      js-sdsl: 4.2.0
      js-yaml: 4.1.0
      json-stable-stringify-without-jsonify: 1.0.1
      levn: 0.4.1
      lodash.merge: 4.6.2
      minimatch: 3.1.2
      natural-compare: 1.4.0
      optionator: 0.9.1
      regexpp: 3.2.0
      strip-ansi: 6.0.1
      strip-json-comments: 3.1.1
      text-table: 0.2.0
    transitivePeerDependencies:
      - supports-color
    dev: true

  /espree/9.4.0:
    resolution: {integrity: sha512-DQmnRpLj7f6TgN/NYb0MTzJXL+vJF9h3pHy4JhCIs3zwcgez8xmGg3sXHcEO97BrmO2OSvCwMdfdlyl+E9KjOw==}
    engines: {node: ^12.22.0 || ^14.17.0 || >=16.0.0}
    dependencies:
      acorn: 8.8.0
      acorn-jsx: 5.3.2_acorn@8.8.0
      eslint-visitor-keys: 3.3.0
    dev: true

  /esprima/4.0.1:
    resolution: {integrity: sha512-eGuFFw7Upda+g4p+QHvnW0RyTX/SVeJBDM/gCtMARO0cLuT2HcEKnTPvhjV6aGeqrCB/sbNop0Kszm0jsaWU4A==}
    engines: {node: '>=4'}
    hasBin: true
    dev: true

  /esquery/1.4.0:
    resolution: {integrity: sha512-cCDispWt5vHHtwMY2YrAQ4ibFkAL8RbH5YGBnZBc90MolvvfkkQcJro/aZiAQUlQ3qgrYS6D6v8Gc5G5CQsc9w==}
    engines: {node: '>=0.10'}
    dependencies:
      estraverse: 5.3.0
    dev: true

  /esrecurse/4.3.0:
    resolution: {integrity: sha512-KmfKL3b6G+RXvP8N1vr3Tq1kL/oCFgn2NYXEtqP8/L3pKapUA4G8cFVaoF3SU323CD4XypR/ffioHmkti6/Tag==}
    engines: {node: '>=4.0'}
    dependencies:
      estraverse: 5.3.0
    dev: true

  /estraverse/4.3.0:
    resolution: {integrity: sha512-39nnKffWz8xN1BU/2c79n9nB9HDzo0niYUqx6xyqUnyoAnQyyWpOTdZEeiCch8BBu515t4wp9ZmgVfVhn9EBpw==}
    engines: {node: '>=4.0'}
    dev: true

  /estraverse/5.3.0:
    resolution: {integrity: sha512-MMdARuVEQziNTeJD8DgMqmhwR11BRQ/cBP+pLtYdSTnf3MIO8fFeiINEbX36ZdNlfU/7A9f3gUw49B3oQsvwBA==}
    engines: {node: '>=4.0'}
    dev: true

  /estree-walker/1.0.1:
    resolution: {integrity: sha512-1fMXF3YP4pZZVozF8j/ZLfvnR8NSIljt56UhbZ5PeeDmmGHpgpdwQt7ITlGvYaQukCvuBRMLEiKiYC+oeIg4cg==}
    dev: true

  /esutils/2.0.3:
    resolution: {integrity: sha512-kVscqXk4OCp68SZ0dkgEKVi6/8ij300KBWTJq32P/dYeWTSwK41WyTxalN1eRmA5Z9UU/LX9D7FWSmV9SAYx6g==}
    engines: {node: '>=0.10.0'}
    dev: true

  /event-target-shim/5.0.1:
    resolution: {integrity: sha512-i/2XbnSz/uxRCU6+NdVJgKWDTM427+MqYbkQzD321DuCQJUqOuJKIA0IM2+W2xtYHdKOmZ4dR6fExsd4SXL+WQ==}
    engines: {node: '>=6'}
    dev: false

  /eventemitter3/2.0.3:
    resolution: {integrity: sha512-jLN68Dx5kyFHaePoXWPsCGW5qdyZQtLYHkxkg02/Mz6g0kYpDx4FyP6XfArhQdlOC4b8Mv+EMxPo/8La7Tzghg==}
    dev: false

  /execa/6.1.0:
    resolution: {integrity: sha512-QVWlX2e50heYJcCPG0iWtf8r0xjEYfz/OYLGDYH+IyjWezzPNxz63qNFOu0l4YftGWuizFVZHHs8PrLU5p2IDA==}
    engines: {node: ^12.20.0 || ^14.13.1 || >=16.0.0}
    dependencies:
      cross-spawn: 7.0.3
      get-stream: 6.0.1
      human-signals: 3.0.1
      is-stream: 3.0.0
      merge-stream: 2.0.0
      npm-run-path: 5.1.0
      onetime: 6.0.0
      signal-exit: 3.0.7
      strip-final-newline: 3.0.0
    dev: true

  /extend/3.0.2:
    resolution: {integrity: sha512-fjquC59cD7CyW6urNXK0FBufkZcoiGG80wTuPujX590cB5Ttln20E2UB4S/WARVqhXffZl2LNgS+gQdPIIim/g==}
    dev: false

  /extendable-error/0.1.7:
    resolution: {integrity: sha512-UOiS2in6/Q0FK0R0q6UY9vYpQ21mr/Qn1KOnte7vsACuNJf514WvCCUHSRCPcgjPT2bAhNIJdlE6bVap1GKmeg==}
    dev: true

  /external-editor/3.1.0:
    resolution: {integrity: sha512-hMQ4CX1p1izmuLYyZqLMO/qGNw10wSv9QDCPfzXfyFrOaCSSoRfqE1Kf1s5an66J5JZC62NewG+mK49jOCtQew==}
    engines: {node: '>=4'}
    dependencies:
      chardet: 0.7.0
      iconv-lite: 0.4.24
      tmp: 0.0.33
    dev: true

  /fake-indexeddb/4.0.1:
    resolution: {integrity: sha512-hFRyPmvEZILYgdcLBxVdHLik4Tj3gDTu/g7s9ZDOiU3sTNiGx+vEu1ri/AMsFJUZ/1sdRbAVrEcKndh3sViBcA==}
    dependencies:
      realistic-structured-clone: 3.0.0
    dev: true

  /fast-deep-equal/3.1.3:
    resolution: {integrity: sha512-f3qQ9oQy9j2AhBe/H9VC91wLmKBCCU/gDOnKNAYG5hswO7BLKj09Hc5HYNz9cGI++xlpDCIgDaitVs03ATR84Q==}
    dev: true

  /fast-diff/1.1.2:
    resolution: {integrity: sha512-KaJUt+M9t1qaIteSvjc6P3RbMdXsNhK61GRftR6SNxqmhthcd9MGIi4T+o0jD8LUSpSnSKXE20nLtJ3fOHxQig==}
    dev: false

  /fast-diff/1.2.0:
    resolution: {integrity: sha512-xJuoT5+L99XlZ8twedaRf6Ax2TgQVxvgZOYoPKqZufmJib0tL2tegPBOZb1pVNgIhlqDlA0eO0c3wBvQcmzx4w==}
    dev: true

  /fast-glob/3.2.12:
    resolution: {integrity: sha512-DVj4CQIYYow0BlaelwK1pHl5n5cRSJfM60UA0zK891sVInoPri2Ekj7+e1CT3/3qxXenpI+nBBmQAcJPJgaj4w==}
    engines: {node: '>=8.6.0'}
    dependencies:
      '@nodelib/fs.stat': 2.0.5
      '@nodelib/fs.walk': 1.2.8
      glob-parent: 5.1.2
      merge2: 1.4.1
      micromatch: 4.0.5
    dev: true

  /fast-json-stable-stringify/2.1.0:
    resolution: {integrity: sha512-lhd/wF+Lk98HZoTCtlVraHtfh5XYijIjalXck7saUtuanSDyLMxnHhSXEDJqHxD7msR8D0uCmqlkwjCV8xvwHw==}
    dev: true

  /fast-levenshtein/2.0.6:
    resolution: {integrity: sha512-DCXu6Ifhqcks7TZKY3Hxp3y6qphY5SJZmrWMDrKcERSOXWQdMhU9Ig/PYrzyw/ul9jOIyh0N4M0tbC5hodg8dw==}
    dev: true

  /fastq/1.13.0:
    resolution: {integrity: sha512-YpkpUnK8od0o1hmeSc7UUs/eB/vIPWJYjKck2QKIzAf71Vm1AAQ3EbuZB3g2JIy+pg+ERD0vqI79KyZiB2e2Nw==}
    dependencies:
      reusify: 1.0.4
    dev: true

  /faye-websocket/0.11.4:
    resolution: {integrity: sha512-CzbClwlXAuiRQAlUyfqPgvPoNKTckTPGfwZV4ZdAhVcP2lh9KUxJg2b5GkE7XbjKQ3YJnQ9z6D9ntLAlB+tP8g==}
    engines: {node: '>=0.8.0'}
    dependencies:
      websocket-driver: 0.7.4
    dev: false

  /fetch-blob/3.2.0:
    resolution: {integrity: sha512-7yAQpD2UMJzLi1Dqv7qFYnPbaPx7ZfFK6PiIxQ4PfkGPyNyl2Ugx+a/umUonmKqjhM4DnfbMvdX6otXq83soQQ==}
    engines: {node: ^12.20 || >= 14.13}
    dependencies:
      node-domexception: 1.0.0
      web-streams-polyfill: 3.2.1
    dev: false

  /file-entry-cache/6.0.1:
    resolution: {integrity: sha512-7Gps/XWymbLk2QLYK4NzpMOrYjMhdIxXuIvy2QBsLE6ljuodKvdkWs/cpyJJ3CVIVpH0Oi1Hvg1ovbMzLdFBBg==}
    engines: {node: ^10.12.0 || >=12.0.0}
    dependencies:
      flat-cache: 3.0.4
    dev: true

  /filelist/1.0.4:
    resolution: {integrity: sha512-w1cEuf3S+DrLCQL7ET6kz+gmlJdbq9J7yXCSjK/OZCPA+qEN1WyF4ZAf0YYJa4/shHJra2t/d/r8SV4Ji+x+8Q==}
    dependencies:
      minimatch: 5.1.2
    dev: true

  /fill-range/7.0.1:
    resolution: {integrity: sha512-qOo9F+dMUmC2Lcb4BbVvnKJxTPjCm+RRpe4gDuGrzkL7mEVl/djYSu2OdQ2Pa302N4oqkSg9ir6jaLWJ2USVpQ==}
    engines: {node: '>=8'}
    dependencies:
      to-regex-range: 5.0.1
    dev: true

  /find-cache-dir/3.3.2:
    resolution: {integrity: sha512-wXZV5emFEjrridIgED11OoUKLxiYjAcqot/NJdAkOhlJ+vGzwhOAfcG5OX1jP+S0PcjEn8bdMJv+g2jwQ3Onig==}
    engines: {node: '>=8'}
    dependencies:
      commondir: 1.0.1
      make-dir: 3.1.0
      pkg-dir: 4.2.0
    dev: true

  /find-root/1.1.0:
    resolution: {integrity: sha512-NKfW6bec6GfKc0SGx1e07QZY9PE99u0Bft/0rzSD5k3sO/vwkVUpDUKVm5Gpp5Ue3YfShPFTX2070tDs5kB9Ng==}
    dev: false

  /find-up/4.1.0:
    resolution: {integrity: sha512-PpOwAdQ/YlXQ2vj8a3h8IipDuYRi3wceVQQGYWxNINccq40Anw7BlsEXCMbt1Zt+OLA6Fq9suIpIWD0OsnISlw==}
    engines: {node: '>=8'}
    dependencies:
      locate-path: 5.0.0
      path-exists: 4.0.0
    dev: true

  /find-up/5.0.0:
    resolution: {integrity: sha512-78/PXT1wlLLDgTzDs7sjq9hzz0vXD+zn+7wypEe4fXQxCmdmqfGsEPQxmiCSQI3ajFV91bVSsvNtrJRiW6nGng==}
    engines: {node: '>=10'}
    dependencies:
      locate-path: 6.0.0
      path-exists: 4.0.0
    dev: true

  /find-yarn-workspace-root2/1.2.16:
    resolution: {integrity: sha512-hr6hb1w8ePMpPVUK39S4RlwJzi+xPLuVuG8XlwXU3KD5Yn3qgBWVfy3AzNlDhWvE1EORCE65/Qm26rFQt3VLVA==}
    dependencies:
      micromatch: 4.0.5
      pkg-dir: 4.2.0
    dev: true

  /firebase/9.15.0_encoding@0.1.13:
    resolution: {integrity: sha512-Fa8qFahDY/pMYMzwPGcfpUkAS3Q55qJ0QKD+5xnXjSX/jVHsJqoXtxapmyDCfAKktiLhXIcRElW1VDVd9xGwQQ==}
    dependencies:
      '@firebase/analytics': 0.9.0_@firebase+app@0.9.0
      '@firebase/analytics-compat': 0.2.0_5z7svkifsmkn6ro3hru7lnxwrq
      '@firebase/app': 0.9.0
      '@firebase/app-check': 0.6.0_@firebase+app@0.9.0
      '@firebase/app-check-compat': 0.3.0_5z7svkifsmkn6ro3hru7lnxwrq
      '@firebase/app-compat': 0.2.0
      '@firebase/app-types': 0.9.0
      '@firebase/auth': 0.21.0_nw4m4mwqwngj7zodqmw3xrcjja
      '@firebase/auth-compat': 0.3.0_smx2rqj2kjyjzx5x66zunbdpee
      '@firebase/database': 0.14.0_@firebase+app-types@0.9.0
      '@firebase/database-compat': 0.3.0_@firebase+app-types@0.9.0
      '@firebase/firestore': 3.8.0_nw4m4mwqwngj7zodqmw3xrcjja
      '@firebase/firestore-compat': 0.3.0_smx2rqj2kjyjzx5x66zunbdpee
      '@firebase/functions': 0.9.0_abctzvz6bda5rcfr257jyree6a
      '@firebase/functions-compat': 0.3.0_smx2rqj2kjyjzx5x66zunbdpee
      '@firebase/installations': 0.6.0_@firebase+app@0.9.0
      '@firebase/installations-compat': 0.2.0_z6klzwxqggigirvqix3ggnu6f4
      '@firebase/messaging': 0.12.0_@firebase+app@0.9.0
      '@firebase/messaging-compat': 0.2.0_5z7svkifsmkn6ro3hru7lnxwrq
      '@firebase/performance': 0.6.0_@firebase+app@0.9.0
      '@firebase/performance-compat': 0.2.0_5z7svkifsmkn6ro3hru7lnxwrq
      '@firebase/remote-config': 0.4.0_@firebase+app@0.9.0
      '@firebase/remote-config-compat': 0.2.0_5z7svkifsmkn6ro3hru7lnxwrq
      '@firebase/storage': 0.10.0_nw4m4mwqwngj7zodqmw3xrcjja
      '@firebase/storage-compat': 0.2.0_smx2rqj2kjyjzx5x66zunbdpee
      '@firebase/util': 1.8.0
    transitivePeerDependencies:
      - encoding
    dev: false

  /flat-cache/3.0.4:
    resolution: {integrity: sha512-dm9s5Pw7Jc0GvMYbshN6zchCA9RgQlzzEZX3vylR9IqFfS8XciblUXOKfW6SiuJ0e13eDYZoZV5wdrev7P3Nwg==}
    engines: {node: ^10.12.0 || >=12.0.0}
    dependencies:
      flatted: 3.2.7
      rimraf: 3.0.2
    dev: true

  /flatted/3.2.7:
    resolution: {integrity: sha512-5nqDSxl8nn5BSNxyR3n4I6eDmbolI6WT+QqR547RwxQapgjQBmtktdP+HTBb/a/zLsbzERTONyUB5pefh5TtjQ==}
    dev: true

  /flexsearch/0.7.21:
    resolution: {integrity: sha512-W7cHV7Hrwjid6lWmy0IhsWDFQboWSng25U3VVywpHOTJnnAZNPScog67G+cVpeX9f7yDD21ih0WDrMMT+JoaYg==}
    dev: false

  /form-data-encoder/2.1.4:
    resolution: {integrity: sha512-yDYSgNMraqvnxiEXO4hi88+YZxaHC6QKzb5N84iRCTDeRO7ZALpir/lVmf/uXUhnwUr2O4HU8s/n6x+yNjQkHw==}
    engines: {node: '>= 14.17'}
    dev: true

  /formdata-polyfill/4.0.10:
    resolution: {integrity: sha512-buewHzMvYL29jdeQTVILecSaZKnt/RJWjoZCF5OW60Z67/GmSLBkOFM7qh1PI3zFNtJbaZL5eQu1vLfazOwj4g==}
    engines: {node: '>=12.20.0'}
    dependencies:
      fetch-blob: 3.2.0
    dev: false

  /fs-extra/7.0.1:
    resolution: {integrity: sha512-YJDaCJZEnBmcbw13fvdAM9AwNOJwOzrE4pqMqBq5nFiEqXUqHwlK4B+3pUw6JNvfSPtX05xFHtYy/1ni01eGCw==}
    engines: {node: '>=6 <7 || >=8'}
    dependencies:
      graceful-fs: 4.2.10
      jsonfile: 4.0.0
      universalify: 0.1.2
    dev: true

  /fs-extra/8.1.0:
    resolution: {integrity: sha512-yhlQgA6mnOJUKOsRUFsgJdQCvkKhcz8tlZG5HBQfReYZy46OwLcY+Zia0mtdHsOo9y/hP+CxMN0TU9QxoOtG4g==}
    engines: {node: '>=6 <7 || >=8'}
    dependencies:
      graceful-fs: 4.2.10
      jsonfile: 4.0.0
      universalify: 0.1.2
    dev: true

  /fs-extra/9.1.0:
    resolution: {integrity: sha512-hcg3ZmepS30/7BSFqRvoo3DOMQu7IjqxO5nCDt+zM9XWjb33Wg7ziNT+Qvqbuc3+gWpzO02JubVyk2G4Zvo1OQ==}
    engines: {node: '>=10'}
    dependencies:
      at-least-node: 1.0.0
      graceful-fs: 4.2.10
      jsonfile: 6.1.0
      universalify: 2.0.0
    dev: true

  /fs.realpath/1.0.0:
    resolution: {integrity: sha512-OO0pH2lK6a0hZnAdau5ItzHPI6pUlvI7jMVnxUQRtw4owF2wk8lOSabtGDCTP4Ggrg2MbGnWO9X8K1t4+fGMDw==}
    dev: true

  /fsevents/2.3.2:
    resolution: {integrity: sha512-xiqMQR4xAeHTuB9uWm+fFRcIOgKBMiOBP+eXiyT7jsgVCq1bkVygt00oASowB7EdtpOHaaPgKt812P9ab+DDKA==}
    engines: {node: ^8.16.0 || ^10.6.0 || >=11.0.0}
    os: [darwin]
    requiresBuild: true
    dev: true
    optional: true

  /function-bind/1.1.1:
    resolution: {integrity: sha512-yIovAzMX49sF8Yl58fSCWJ5svSLuaibPxXQJFLmBObTuCr0Mf1KiPopGM9NiFjiYBCbfaa2Fh6breQ6ANVTI0A==}

  /function.prototype.name/1.1.5:
    resolution: {integrity: sha512-uN7m/BzVKQnCUF/iW8jYea67v++2u7m5UgENbHRtdDVclOUP+FMPlCNdmk0h/ysGyo2tavMJEDqJAkJdRa1vMA==}
    engines: {node: '>= 0.4'}
    dependencies:
      call-bind: 1.0.2
      define-properties: 1.1.4
      es-abstract: 1.20.2
      functions-have-names: 1.2.3
    dev: true

  /functional-red-black-tree/1.0.1:
    resolution: {integrity: sha512-dsKNQNdj6xA3T+QlADDA7mOSlX0qiMINjn0cgr+eGHGsbSHzTabcIogz2+p/iqP1Xs6EP/sS2SbqH+brGTbq0g==}
    dev: true

  /functions-have-names/1.2.3:
    resolution: {integrity: sha512-xckBUXyTIqT97tq2x2AMb+g163b5JFysYk0x4qxNFwbfQkmNZoiRHb6sPzI9/QV33WeuvVYBUIiD4NzNIyqaRQ==}

  /gensync/1.0.0-beta.2:
    resolution: {integrity: sha512-3hN7NaskYvMDLQY55gnW3NQ+mesEAepTqlg+VEbj7zzqEMBVNhzcGYYeqFo/TlYz6eQiFcp1HcsCZO+nGgS8zg==}
    engines: {node: '>=6.9.0'}
    dev: true

  /get-browser-rtc/1.1.0:
    resolution: {integrity: sha512-MghbMJ61EJrRsDe7w1Bvqt3ZsBuqhce5nrn/XAwgwOXhcsz53/ltdxOse1h/8eKXj5slzxdsz56g5rzOFSGwfQ==}
    dev: false

  /get-caller-file/2.0.5:
    resolution: {integrity: sha512-DyFP3BM/3YHTQOCUL/w0OZHR0lpKeGrxotcHWcqNEdnltqFwXVfhEBQ94eIo34AfQpo0rGki4cyIiftY06h2Fg==}
    engines: {node: 6.* || 8.* || >= 10.*}

  /get-func-name/2.0.0:
    resolution: {integrity: sha512-Hm0ixYtaSZ/V7C8FJrtZIuBBI+iSgL+1Aq82zSu8VQNB4S3Gk8e7Qs3VwBDJAhmRZcFqkl3tQu36g/Foh5I5ig==}
    dev: true

  /get-intrinsic/1.1.3:
    resolution: {integrity: sha512-QJVz1Tj7MS099PevUG5jvnt9tSkXN8K14dxQlikJuPt4uD9hHAHjLyLBiLR5zELelBdD9QNRAXZzsJx0WaDL9A==}
    dependencies:
      function-bind: 1.1.1
      has: 1.0.3
      has-symbols: 1.0.3

  /get-nonce/1.0.1:
    resolution: {integrity: sha512-FJhYRoDaiatfEkUK8HKlicmu/3SGFD51q3itKDGoSTysQJBnfOcxU5GxnhE1E6soB76MbT0MBtnKJuXyAx+96Q==}
    engines: {node: '>=6'}
    dev: false

  /get-own-enumerable-property-symbols/3.0.2:
    resolution: {integrity: sha512-I0UBV/XOz1XkIJHEUDMZAbzCThU/H8DxmSfmdGcKPnVhu2VfFqr34jr9777IyaTYvxjedWhqVIilEDsCdP5G6g==}
    dev: true

  /get-stream/6.0.1:
    resolution: {integrity: sha512-ts6Wi+2j3jQjqi70w5AlN8DFnkSwC+MqmxEzdEALB2qXZYV3X/b1CTfgPLGJNMeAWxdPfU8FO1ms3NUfaHCPYg==}
    engines: {node: '>=10'}
    dev: true

  /get-symbol-description/1.0.0:
    resolution: {integrity: sha512-2EmdH1YvIQiZpltCNgkuiUnyukzxM/R6NDJX31Ke3BG1Nq5b0S2PhX59UKi9vZpPDQVdqn+1IcaAwnzTT5vCjw==}
    engines: {node: '>= 0.4'}
    dependencies:
      call-bind: 1.0.2
      get-intrinsic: 1.1.3
    dev: true

  /glob-parent/5.1.2:
    resolution: {integrity: sha512-AOIgSQCepiJYwP3ARnGx+5VnTu2HBYdzbGP45eLw1vr3zB3vZLeyed1sC9hnbcOc9/SrMyM5RPQrkGz4aS9Zow==}
    engines: {node: '>= 6'}
    dependencies:
      is-glob: 4.0.3
    dev: true

  /glob-parent/6.0.2:
    resolution: {integrity: sha512-XxwI8EOhVQgWp6iDL+3b0r86f4d6AX6zSU55HfB4ydCEuXLXc5FcYeOu+nnGftS4TEju/11rt4KJPTMgbfmv4A==}
    engines: {node: '>=10.13.0'}
    dependencies:
      is-glob: 4.0.3
    dev: true

  /glob/7.1.7:
    resolution: {integrity: sha512-OvD9ENzPLbegENnYP5UUfJIirTg4+XwMWGaQfQTY0JenxNvvIKP3U3/tAQSPIu/lHxXYSZmpXlUHeqAIdKzBLQ==}
    dependencies:
      fs.realpath: 1.0.0
      inflight: 1.0.6
      inherits: 2.0.4
      minimatch: 3.1.2
      once: 1.4.0
      path-is-absolute: 1.0.1
    dev: true

  /glob/7.2.3:
    resolution: {integrity: sha512-nFR0zLpU2YCaRxwoCJvL6UvCH2JFyFVIvwTLsIf21AuHlMskA1hhTdk+LlYJtOlYt9v6dvszD2BGRqBL+iQK9Q==}
    dependencies:
      fs.realpath: 1.0.0
      inflight: 1.0.6
      inherits: 2.0.4
      minimatch: 3.1.2
      once: 1.4.0
      path-is-absolute: 1.0.1
    dev: true

  /globals/11.12.0:
    resolution: {integrity: sha512-WOBp/EEGUiIsJSp7wcv/y6MO+lV9UoncWqxuFfm8eBwzWNgyfBd6Gz+IeKQ9jCmyhoH99g15M3T+QaVHFjizVA==}
    engines: {node: '>=4'}
    dev: true

  /globals/13.17.0:
    resolution: {integrity: sha512-1C+6nQRb1GwGMKm2dH/E7enFAMxGTmGI7/dEdhy/DNelv85w9B72t3uc5frtMNXIbzrarJJ/lTCjcaZwbLJmyw==}
    engines: {node: '>=8'}
    dependencies:
      type-fest: 0.20.2
    dev: true

  /globals/13.19.0:
    resolution: {integrity: sha512-dkQ957uSRWHw7CFXLUtUHQI3g3aWApYhfNR2O6jn/907riyTYKVBmxYVROkBcY614FSSeSJh7Xm7SrUWCxvJMQ==}
    engines: {node: '>=8'}
    dependencies:
      type-fest: 0.20.2
    dev: true

  /globby/11.1.0:
    resolution: {integrity: sha512-jhIXaOzy1sb8IyocaruWSn1TjmnBVs8Ayhcy83rmxNJ8q2uWKCAj3CnJY+KpGSXCueAPc0i05kVvVKtP1t9S3g==}
    engines: {node: '>=10'}
    dependencies:
      array-union: 2.1.0
      dir-glob: 3.0.1
      fast-glob: 3.2.12
      ignore: 5.2.0
      merge2: 1.4.1
      slash: 3.0.0
    dev: true

  /globby/6.1.0:
    resolution: {integrity: sha512-KVbFv2TQtbzCoxAnfD6JcHZTYCzyliEaaeM/gH8qQdkKr5s0OP9scEgvdcngyk7AVdY6YVW/TJHd+lQ/Df3Daw==}
    engines: {node: '>=0.10.0'}
    dependencies:
      array-union: 1.0.2
      glob: 7.2.3
      object-assign: 4.1.1
      pify: 2.3.0
      pinkie-promise: 2.0.1
    dev: true

  /got/12.5.3:
    resolution: {integrity: sha512-8wKnb9MGU8IPGRIo+/ukTy9XLJBwDiCpIf5TVzQ9Cpol50eMTpBq2GAuDsuDIz7hTYmZgMgC1e9ydr6kSDWs3w==}
    engines: {node: '>=14.16'}
    dependencies:
      '@sindresorhus/is': 5.3.0
      '@szmarczak/http-timer': 5.0.1
      cacheable-lookup: 7.0.0
      cacheable-request: 10.2.3
      decompress-response: 6.0.0
      form-data-encoder: 2.1.4
      get-stream: 6.0.1
      http2-wrapper: 2.2.0
      lowercase-keys: 3.0.0
      p-cancelable: 3.0.0
      responselike: 3.0.0
    dev: true

  /graceful-fs/4.2.10:
    resolution: {integrity: sha512-9ByhssR2fPVsNZj478qUUbKfmL0+t5BDVyjShtyZZLiK7ZDAArFFfopyOTj0M05wE2tJPisA4iTnnXl2YoPvOA==}
    dev: true

  /grapheme-splitter/1.0.4:
    resolution: {integrity: sha512-bzh50DW9kTPM00T8y4o8vQg89Di9oLJVLW/KaOGIXJWP/iqCN6WKYkbNOF04vFLJhwcpYUh9ydh/+5vpOqV4YQ==}
    dev: true

  /hard-rejection/2.1.0:
    resolution: {integrity: sha512-VIZB+ibDhx7ObhAe7OVtoEbuP4h/MuOTHJ+J8h/eBXotJYl0fBgR72xDFCKgIh22OJZIOVNxBMWuhAr10r8HdA==}
    engines: {node: '>=6'}
    dev: true

  /has-bigints/1.0.2:
    resolution: {integrity: sha512-tSvCKtBr9lkF0Ex0aQiP9N+OpV4zi2r/Nee5VkRDbaqv35RLYMzbwQfFSZZH0kR+Rd6302UJZ2p/bJCEoR3VoQ==}
    dev: true

  /has-flag/3.0.0:
    resolution: {integrity: sha512-sKJf1+ceQBr4SMkvQnBDNDtf4TXpVhVGateu0t918bl30FnbE2m4vNLX+VWe/dpjlb+HugGYzW7uQXH98HPEYw==}
    engines: {node: '>=4'}

  /has-flag/4.0.0:
    resolution: {integrity: sha512-EykJT/Q1KjTWctppgIAgfSO0tKVuZUjhgMr17kqTumMl6Afv3EISleU7qZUzoXDFTAHTDC4NOoG/ZxU3EvlMPQ==}
    engines: {node: '>=8'}
    dev: true

  /has-property-descriptors/1.0.0:
    resolution: {integrity: sha512-62DVLZGoiEBDHQyqG4w9xCuZ7eJEwNmJRWw2VY84Oedb7WFcA27fiEVe8oUQx9hAUJ4ekurquucTGwsyO1XGdQ==}
    dependencies:
      get-intrinsic: 1.1.3

  /has-symbols/1.0.3:
    resolution: {integrity: sha512-l3LCuF6MgDNwTDKkdYGEihYjt5pRPbEg46rtlmnSPlUbgmB8LOIrKJbYYFBSbnPaJexMKtiPO8hmeRjRz2Td+A==}
    engines: {node: '>= 0.4'}

  /has-tostringtag/1.0.0:
    resolution: {integrity: sha512-kFjcSNhnlGV1kyoGk7OXKSawH5JOb/LzUc5w9B02hOTO0dfFRjbHQKvg1d6cf3HbeUmtU9VbbV3qzZ2Teh97WQ==}
    engines: {node: '>= 0.4'}
    dependencies:
      has-symbols: 1.0.3

  /has/1.0.3:
    resolution: {integrity: sha512-f2dvO0VU6Oej7RkWJGrehjbzMAjFp5/VKPp5tTpWIV4JHHZK1/BxbFRtf/siA2SWTe09caDmVtYYzWEIbBS4zw==}
    engines: {node: '>= 0.4.0'}
    dependencies:
      function-bind: 1.1.1

  /highlight.js/11.7.0:
    resolution: {integrity: sha512-1rRqesRFhMO/PRF+G86evnyJkCgaZFOI+Z6kdj15TA18funfoqJXvgPCLSf0SWq3SRfg1j3HlDs8o4s3EGq1oQ==}
    engines: {node: '>=12.0.0'}
    dev: false

  /hoist-non-react-statics/3.3.2:
    resolution: {integrity: sha512-/gGivxi8JPKWNm/W0jSmzcMPpfpPLc3dY/6GxhX2hQ9iGj3aDfklV4ET7NjKpSinLpJ5vafa9iiGIEZg10SfBw==}
    dependencies:
      react-is: 16.13.1
    dev: false

  /hosted-git-info/2.8.9:
    resolution: {integrity: sha512-mxIDAb9Lsm6DoOJ7xH+5+X4y1LU/4Hi50L9C5sIswK3JzULS4bwk1FvjdBgvYR4bzT4tuUQiC15FE2f5HbLvYw==}
    dev: true

  /hotkeys-js/3.10.1:
    resolution: {integrity: sha512-mshqjgTqx8ee0qryHvRgZaZDxTwxam/2yTQmQlqAWS3+twnq1jsY9Yng9zB7lWq6WRrjTbTOc7knNwccXQiAjQ==}
    dev: false

  /html-parse-stringify/3.0.1:
    resolution: {integrity: sha512-KknJ50kTInJ7qIScF3jeaFRpMpE8/lfiTdzf/twXyPBLAGrLRTmkz3AdTnKeh40X8k9L2fdYwEp/42WGXIRGcg==}
    dependencies:
      void-elements: 3.1.0
    dev: false

  /html-tokenize/2.0.1:
    resolution: {integrity: sha512-QY6S+hZ0f5m1WT8WffYN+Hg+xm/w5I8XeUcAq/ZYP5wVC8xbKi4Whhru3FtrAebD5EhBW8rmFzkDI6eCAuFe2w==}
    dependencies:
      buffer-from: 0.1.2
      inherits: 2.0.4
      minimist: 1.2.6
      readable-stream: 1.0.34
      through2: 0.4.2
    dev: false

  /http-cache-semantics/4.1.0:
    resolution: {integrity: sha512-carPklcUh7ROWRK7Cv27RPtdhYhUsela/ue5/jKzjegVvXDqM2ILE9Q2BGn9JZJh1g87cp56su/FgQSzcWS8cQ==}
    dev: true

  /http-parser-js/0.5.8:
    resolution: {integrity: sha512-SGeBX54F94Wgu5RH3X5jsDtf4eHyRogWX1XGT3b4HuW3tQPM4AaBzoUji/4AAJNXCEOWZ5O0DgZmJw1947gD5Q==}
    dev: false

  /http2-wrapper/2.2.0:
    resolution: {integrity: sha512-kZB0wxMo0sh1PehyjJUWRFEd99KC5TLjZ2cULC4f9iqJBAmKQQXEICjxl5iPJRwP40dpeHFqqhm7tYCvODpqpQ==}
    engines: {node: '>=10.19.0'}
    dependencies:
      quick-lru: 5.1.1
      resolve-alpn: 1.2.1
    dev: true

  /human-id/1.0.2:
    resolution: {integrity: sha512-UNopramDEhHJD+VR+ehk8rOslwSfByxPIZyJRfV739NDhN5LF1fa1MqnzKm2lGTQRjNrjK19Q5fhkgIfjlVUKw==}
    dev: true

  /human-signals/3.0.1:
    resolution: {integrity: sha512-rQLskxnM/5OCldHo+wNXbpVgDn5A17CUoKX+7Sokwaknlq7CdSnphy0W39GU8dw59XiCXmFXDg4fRuckQRKewQ==}
    engines: {node: '>=12.20.0'}
    dev: true

  /husky/8.0.2:
    resolution: {integrity: sha512-Tkv80jtvbnkK3mYWxPZePGFpQ/tT3HNSs/sasF9P2YfkMezDl3ON37YN6jUUI4eTg5LcyVynlb6r4eyvOmspvg==}
    engines: {node: '>=14'}
    hasBin: true
    dev: true

  /i18next/21.10.0:
    resolution: {integrity: sha512-YeuIBmFsGjUfO3qBmMOc0rQaun4mIpGKET5WDwvu8lU7gvwpcariZLNtL0Fzj+zazcHUrlXHiptcFhBMFaxzfg==}
    dependencies:
      '@babel/runtime': 7.19.0
    dev: false

  /iconv-lite/0.4.24:
    resolution: {integrity: sha512-v3MXnZAcvnywkTUEZomIActle7RXXeedOR31wwl7VlyoXO4Qi9arvSenNQWne1TcRwhCL1HwLI21bEqdpj8/rA==}
    engines: {node: '>=0.10.0'}
    dependencies:
      safer-buffer: 2.1.2
    dev: true

  /iconv-lite/0.6.3:
    resolution: {integrity: sha512-4fCk79wshMdzMp2rH06qWrJE4iolqLhCUH+OiuIgU++RB0+94NlDL81atO7GX55uUKueo0txHNtvEyI6D7WdMw==}
    engines: {node: '>=0.10.0'}
    dependencies:
      safer-buffer: 2.1.2
    dev: false

  /idb-keyval/6.2.0:
    resolution: {integrity: sha512-uw+MIyQn2jl3+hroD7hF8J7PUviBU7BPKWw4f/ISf32D4LoGu98yHjrzWWJDASu9QNrX10tCJqk9YY0ClWm8Ng==}
    dependencies:
      safari-14-idb-fix: 3.0.0
    dev: false

  /idb/7.0.1:
    resolution: {integrity: sha512-UUxlE7vGWK5RfB/fDwEGgRf84DY/ieqNha6msMV99UsEMQhJ1RwbCd8AYBj3QMgnE3VZnfQvm4oKVCJTYlqIgg==}
    dev: false

  /idb/7.1.1:
    resolution: {integrity: sha512-gchesWBzyvGHRO9W8tzUWFDycow5gwjvFKfyV9FF32Y7F50yZMp7mP+T2mJIWFx49zicqyC4uefHM17o6xKIVQ==}
    dev: true

  /ieee754/1.2.1:
    resolution: {integrity: sha512-dcyqhDvX1C46lXZcVqCpK+FtMRQVdIMN6/Df5js2zouUsqG7I6sFxitIC+7KYK29KdXOLHdu9zL4sFnoVQnqaA==}
    dev: false

  /ignore/5.2.0:
    resolution: {integrity: sha512-CmxgYGiEPCLhfLnpPp1MoRmifwEIOgjcHXxOBjv7mY96c+eWScsOP9c112ZyLdWHi0FxHjI+4uVhKYp/gcdRmQ==}
    engines: {node: '>= 4'}
    dev: true

  /import-fresh/3.3.0:
    resolution: {integrity: sha512-veYYhQa+D1QBKznvhUHxb8faxlrwUnxseDAbAp457E0wLNio2bOSKnjYDhMj+YiAq61xrMGhQk9iXVk5FzgQMw==}
    engines: {node: '>=6'}
    dependencies:
      parent-module: 1.0.1
      resolve-from: 4.0.0

  /imurmurhash/0.1.4:
    resolution: {integrity: sha512-JmXMZ6wuvDmLiHEml9ykzqO6lwFbof0GG4IkcGaENdCRDDmMVnny7s5HsIgHCbaq0w2MyPhDqkhTUgS2LU2PHA==}
    engines: {node: '>=0.8.19'}
    dev: true

  /indent-string/4.0.0:
    resolution: {integrity: sha512-EdDDZu4A2OyIK7Lr/2zG+w5jmbuk1DVBnEwREQvBzspBJkCEbRa8GxU1lghYcaGJCnRWibjDXlq779X1/y5xwg==}
    engines: {node: '>=8'}
    dev: true

  /inflight/1.0.6:
    resolution: {integrity: sha512-k92I/b08q4wvFscXCLvqfsHCrjrF7yiXsQuIVvVE7N82W3+aqpzuUdBbfhWcy/FZR3/4IgflMgKLOsvPDrGCJA==}
    dependencies:
      once: 1.4.0
      wrappy: 1.0.2
    dev: true

  /inherits/2.0.4:
    resolution: {integrity: sha512-k/vGaX4/Yla3WzyMCvTQOXYeIHvqOKtnqBduzTHpzpQZzAskKMhZ2K+EnBiSM9zGSoIFeMpXKxa4dYeZIQqewQ==}

  /internal-slot/1.0.3:
    resolution: {integrity: sha512-O0DB1JC/sPyZl7cIo78n5dR7eUSwwpYPiXRhTzNxZVAMUuB8vlnRFyLxdrVToks6XPLVnFfbzaVd5WLjhgg+vA==}
    engines: {node: '>= 0.4'}
    dependencies:
      get-intrinsic: 1.1.3
      has: 1.0.3
      side-channel: 1.0.4
    dev: true

  /invariant/2.2.4:
    resolution: {integrity: sha512-phJfQVBuaJM5raOpJjSfkiD6BpbCE4Ns//LaXl6wGYtUBY83nWS6Rf9tXm2e8VaK60JEjYldbPif/A2B1C2gNA==}
    dependencies:
      loose-envify: 1.4.0
    dev: false

  /is-arguments/1.1.1:
    resolution: {integrity: sha512-8Q7EARjzEnKpt/PCD7e1cgUS0a6X8u5tdSiMqXhojOdoV9TsMsiO+9VLC5vAmO8N7/GmXn7yjR8qnA6bVAEzfA==}
    engines: {node: '>= 0.4'}
    dependencies:
      call-bind: 1.0.2
      has-tostringtag: 1.0.0
    dev: false

  /is-arrayish/0.2.1:
    resolution: {integrity: sha512-zz06S8t0ozoDXMG+ube26zeCTNXcKIPJZJi8hBrF4idCLms4CG9QtK7qBl1boi5ODzFpjswb5JPmHCbMpjaYzg==}

  /is-bigint/1.0.4:
    resolution: {integrity: sha512-zB9CruMamjym81i2JZ3UMn54PKGsQzsJeo6xvN3HJJ4CAsQNB6iRutp2To77OfCNuoxspsIhzaPoO1zyCEhFOg==}
    dependencies:
      has-bigints: 1.0.2
    dev: true

  /is-boolean-object/1.1.2:
    resolution: {integrity: sha512-gDYaKHJmnj4aWxyj6YHyXVpdQawtVLHU5cb+eztPGczf6cjuTdwve5ZIEfgXqH4e57An1D1AKf8CZ3kYrQRqYA==}
    engines: {node: '>= 0.4'}
    dependencies:
      call-bind: 1.0.2
      has-tostringtag: 1.0.0
    dev: true

  /is-callable/1.2.6:
    resolution: {integrity: sha512-krO72EO2NptOGAX2KYyqbP9vYMlNAXdB53rq6f8LXY6RY7JdSR/3BD6wLUlPHSAesmY9vstNrjvqGaCiRK/91Q==}
    engines: {node: '>= 0.4'}
    dev: true

  /is-ci/3.0.1:
    resolution: {integrity: sha512-ZYvCgrefwqoQ6yTyYUbQu64HsITZ3NfKX1lzaEYdkTDcfKzzCI/wthRRYKkdjHKFVgNiXKAKm65Zo1pk2as/QQ==}
    hasBin: true
    dependencies:
      ci-info: 3.7.0
    dev: true

  /is-core-module/2.10.0:
    resolution: {integrity: sha512-Erxj2n/LDAZ7H8WNJXd9tw38GYM3dv8rk8Zcs+jJuxYTW7sozH+SS8NtrSjVL1/vpLvWi1hxy96IzjJ3EHTJJg==}
    dependencies:
      has: 1.0.3

  /is-date-object/1.0.5:
    resolution: {integrity: sha512-9YQaSxsAiSwcvS33MBk3wTCVnWK+HhF8VZR2jRxehM16QcVOdHqPn4VPHmRK4lSr38n9JriurInLcP90xsYNfQ==}
    engines: {node: '>= 0.4'}
    dependencies:
      has-tostringtag: 1.0.0

  /is-extglob/2.1.1:
    resolution: {integrity: sha512-SbKbANkN603Vi4jEZv49LeVJMn4yGwsbzZworEoyEiutsN3nJYdbO36zfhGJ6QEDpOZIFkDtnq5JRxmvl3jsoQ==}
    engines: {node: '>=0.10.0'}
    dev: true

  /is-fullwidth-code-point/3.0.0:
    resolution: {integrity: sha512-zymm5+u+sCsSWyD9qNaejV3DFvhCKclKdizYaJUuHA83RLjb7nSuGnddCHGv0hk+KY7BMAlsWeK4Ueg6EV6XQg==}
    engines: {node: '>=8'}

  /is-fullwidth-code-point/4.0.0:
    resolution: {integrity: sha512-O4L094N2/dZ7xqVdrXhh9r1KODPJpFms8B5sGdJLPy664AgvXsreZUyCQQNItZRDlYug4xStLjNp/sz3HvBowQ==}
    engines: {node: '>=12'}
    dev: true

  /is-glob/4.0.3:
    resolution: {integrity: sha512-xelSayHH36ZgE7ZWhli7pW34hNbNl8Ojv5KVmkJD4hBdD3th8Tfk9vYasLM+mXWOZhFkgZfxhLSnrwRr4elSSg==}
    engines: {node: '>=0.10.0'}
    dependencies:
      is-extglob: 2.1.1
    dev: true

  /is-module/1.0.0:
    resolution: {integrity: sha512-51ypPSPCoTEIN9dy5Oy+h4pShgJmPCygKfyRCISBI+JoWT/2oJvK8QPxmwv7b/p239jXrm9M1mlQbyKJ5A152g==}
    dev: true

  /is-negative-zero/2.0.2:
    resolution: {integrity: sha512-dqJvarLawXsFbNDeJW7zAz8ItJ9cd28YufuuFzh0G8pNHjJMnY08Dv7sYX2uF5UpQOwieAeOExEYAWWfu7ZZUA==}
    engines: {node: '>= 0.4'}
    dev: true

  /is-number-object/1.0.7:
    resolution: {integrity: sha512-k1U0IRzLMo7ZlYIfzRu23Oh6MiIFasgpb9X76eqfFZAqwH44UI4KTBvBYIZ1dSL9ZzChTB9ShHfLkR4pdW5krQ==}
    engines: {node: '>= 0.4'}
    dependencies:
      has-tostringtag: 1.0.0
    dev: true

  /is-number/7.0.0:
    resolution: {integrity: sha512-41Cifkg6e8TylSpdtTpeLVMqvSBEVzTttHvERD741+pnZ8ANv0004MRL43QKPDlK9cGvNp6NZWZUBlbGXYxxng==}
    engines: {node: '>=0.12.0'}
    dev: true

  /is-obj/1.0.1:
    resolution: {integrity: sha512-l4RyHgRqGN4Y3+9JHVrNqO+tN0rV5My76uW5/nuO4K1b6vw5G8d/cmFjP9tRfEsdhZNt0IFdZuK/c2Vr4Nb+Qg==}
    engines: {node: '>=0.10.0'}
    dev: true

  /is-path-cwd/2.2.0:
    resolution: {integrity: sha512-w942bTcih8fdJPJmQHFzkS76NEP8Kzzvmw92cXsazb8intwLqPibPPdXf4ANdKV3rYMuuQYGIWtvz9JilB3NFQ==}
    engines: {node: '>=6'}
    dev: true

  /is-path-in-cwd/2.1.0:
    resolution: {integrity: sha512-rNocXHgipO+rvnP6dk3zI20RpOtrAM/kzbB258Uw5BWr3TpXi861yzjo16Dn4hUox07iw5AyeMLHWsujkjzvRQ==}
    engines: {node: '>=6'}
    dependencies:
      is-path-inside: 2.1.0
    dev: true

  /is-path-inside/2.1.0:
    resolution: {integrity: sha512-wiyhTzfDWsvwAW53OBWF5zuvaOGlZ6PwYxAbPVDhpm+gM09xKQGjBq/8uYN12aDvMxnAnq3dxTyoSoRNmg5YFg==}
    engines: {node: '>=6'}
    dependencies:
      path-is-inside: 1.0.2
    dev: true

  /is-path-inside/3.0.3:
    resolution: {integrity: sha512-Fd4gABb+ycGAmKou8eMftCupSir5lRxqf4aD/vd0cD2qc4HL07OjCeuHMr8Ro4CoMaeCKDB0/ECBOVWjTwUvPQ==}
    engines: {node: '>=8'}
    dev: true

  /is-plain-obj/1.1.0:
    resolution: {integrity: sha512-yvkRyxmFKEOQ4pNXCmJG5AEQNlXJS5LaONXo5/cLdTZdWvsZ1ioJEonLGAosKlMWE8lwUy/bJzMjcw8az73+Fg==}
    engines: {node: '>=0.10.0'}
    dev: true

  /is-regex/1.1.4:
    resolution: {integrity: sha512-kvRdxDsxZjhzUX07ZnLydzS1TU/TJlTUHHY4YLL87e37oUA49DfkLqgy+VjFocowy29cKvcSiu+kIv728jTTVg==}
    engines: {node: '>= 0.4'}
    dependencies:
      call-bind: 1.0.2
      has-tostringtag: 1.0.0

  /is-regexp/1.0.0:
    resolution: {integrity: sha512-7zjFAPO4/gwyQAAgRRmqeEeyIICSdmCqa3tsVHMdBzaXXRiqopZL4Cyghg/XulGWrtABTpbnYYzzIRffLkP4oA==}
    engines: {node: '>=0.10.0'}
    dev: true

  /is-shared-array-buffer/1.0.2:
    resolution: {integrity: sha512-sqN2UDu1/0y6uvXyStCOzyhAjCSlHceFoMKJW8W9EU9cvic/QdsZ0kEU93HEy3IUEFZIiH/3w+AH/UQbPHNdhA==}
    dependencies:
      call-bind: 1.0.2
    dev: true

  /is-stream/2.0.1:
    resolution: {integrity: sha512-hFoiJiTl63nn+kstHGBtewWSKnQLpyb155KHheA1l39uvtO9nWIop1p3udqPcUd/xbF1VLMO4n7OI6p7RbngDg==}
    engines: {node: '>=8'}
    dev: true

  /is-stream/3.0.0:
    resolution: {integrity: sha512-LnQR4bZ9IADDRSkvpqMGvt/tEJWclzklNgSw48V5EAaAeDd6qGvN8ei6k5p0tvxSR171VmGyHuTiAOfxAbr8kA==}
    engines: {node: ^12.20.0 || ^14.13.1 || >=16.0.0}
    dev: true

  /is-string/1.0.7:
    resolution: {integrity: sha512-tE2UXzivje6ofPW7l23cjDOMa09gb7xlAqG6jG5ej6uPV32TlWP3NKPigtaGeHNu9fohccRYvIiZMfOOnOYUtg==}
    engines: {node: '>= 0.4'}
    dependencies:
      has-tostringtag: 1.0.0
    dev: true

  /is-subdir/1.2.0:
    resolution: {integrity: sha512-2AT6j+gXe/1ueqbW6fLZJiIw3F8iXGJtt0yDrZaBhAZEG1raiTxKWU+IPqMCzQAXOUCKdA4UDMgacKH25XG2Cw==}
    engines: {node: '>=4'}
    dependencies:
      better-path-resolve: 1.0.0
    dev: true

  /is-symbol/1.0.4:
    resolution: {integrity: sha512-C/CPBqKWnvdcxqIARxyOh4v1UUEOCHpgDa0WYgpKDFMszcrPcffg5uhwSgPCLD2WWxmq6isisz87tzT01tuGhg==}
    engines: {node: '>= 0.4'}
    dependencies:
      has-symbols: 1.0.3
    dev: true

  /is-weakref/1.0.2:
    resolution: {integrity: sha512-qctsuLZmIQ0+vSSMfoVvyFe2+GSEvnmZ2ezTup1SBse9+twCCeial6EEi3Nc2KFcf6+qz2FBPnjXsk8xhKSaPQ==}
    dependencies:
      call-bind: 1.0.2
    dev: true

  /is-windows/1.0.2:
    resolution: {integrity: sha512-eXK1UInq2bPmjyX6e3VHIzMLobc4J94i4AWn+Hpq3OU5KkrRC96OAcR3PRJ/pGu6m8TRnBHP9dkXQVsT/COVIA==}
    engines: {node: '>=0.10.0'}
    dev: true

  /isarray/0.0.1:
    resolution: {integrity: sha512-D2S+3GLxWH+uhrNEcoh/fnmYeP8E8/zHl644d/jdA0g2uyXvy3sb0qxotE+ne0LtccHknQzWwZEzhak7oJ0COQ==}
    dev: false

  /isarray/1.0.0:
    resolution: {integrity: sha512-VLghIWNM6ELQzo7zwmcg0NmTVyWKYjvIeM83yjp0wRDTmUnrM678fQbcKBo6n2CJEF0szoG//ytg+TKla89ALQ==}
    dev: false

  /isexe/2.0.0:
    resolution: {integrity: sha512-RHxMLp9lnKHGHRng9QFhRCMbYAcVpn69smSGcq3f36xjgVVWThj4qqLbTLlq7Ssj8B+fIQ1EuCEGI2lKsyQeIw==}
    dev: true

  /isomorphic.js/0.2.5:
    resolution: {integrity: sha512-PIeMbHqMt4DnUP3MA/Flc0HElYjMXArsw1qwJZcm9sqR8mq3l8NYizFMty0pWwE/tzIGH3EKK5+jes5mAr85yw==}
    dev: false

  /jake/10.8.5:
    resolution: {integrity: sha512-sVpxYeuAhWt0OTWITwT98oyV0GsXyMlXCF+3L1SuafBVUIr/uILGRB+NqwkzhgXKvoJpDIpQvqkUALgdmQsQxw==}
    engines: {node: '>=10'}
    hasBin: true
    dependencies:
      async: 3.2.4
      chalk: 4.1.2
      filelist: 1.0.4
      minimatch: 3.1.2
    dev: true

  /jest-worker/26.6.2:
    resolution: {integrity: sha512-KWYVV1c4i+jbMpaBC+U++4Va0cp8OisU185o73T1vo99hqi7w8tSJfUXYswwqqrjzwxa6KpRK54WhPvwf5w6PQ==}
    engines: {node: '>= 10.13.0'}
    dependencies:
      '@types/node': 18.7.18
      merge-stream: 2.0.0
      supports-color: 7.2.0
    dev: true

  /jest-worker/27.5.1:
    resolution: {integrity: sha512-7vuh85V5cdDofPyxn58nrPjBktZo0u9x1g8WtjQol+jZDaE+fhN+cIvTj11GndBnMnyfrUOG1sZQxCdjKh+DKg==}
    engines: {node: '>= 10.13.0'}
    dependencies:
      '@types/node': 18.7.18
      merge-stream: 2.0.0
      supports-color: 8.1.1
    dev: true

  /js-sdsl/4.2.0:
    resolution: {integrity: sha512-dyBIzQBDkCqCu+0upx25Y2jGdbTGxE9fshMsCdK0ViOongpV+n5tXRcZY9v7CaVQ79AGS9KA1KHtojxiM7aXSQ==}
    dev: true

  /js-tokens/4.0.0:
    resolution: {integrity: sha512-RdJUflcE3cUzKiMqQgsCu06FPu9UdIJO0beYbPhHN4k6apgJtifcoCtT9bcxOpYBtpD2kCM6Sbzg4CausW/PKQ==}

  /js-yaml/3.14.1:
    resolution: {integrity: sha512-okMH7OXXJ7YrN9Ok3/SXrnu4iX9yOk+25nqX4imS2npuvTYDmo/QEZoqwZkYaIDk3jVvBOTOIEgEhaLOynBS9g==}
    hasBin: true
    dependencies:
      argparse: 1.0.10
      esprima: 4.0.1
    dev: true

  /js-yaml/4.1.0:
    resolution: {integrity: sha512-wpxZs9NoxZaJESJGIZTyDEaYpl0FKSA+FB9aJiyemKhMwkxQg63h4T1KJgUGHpTqPDNRcmmYLugrRjJlBtWvRA==}
    dependencies:
      argparse: 2.0.1
    dev: true

  /jsesc/0.5.0:
    resolution: {integrity: sha512-uZz5UnB7u4T9LvwmFqXii7pZSouaRPorGs5who1Ip7VO0wxanFvBL7GkM6dTHlgX+jhBApRetaWpnDabOeTcnA==}
    hasBin: true
    dev: true

  /jsesc/2.5.2:
    resolution: {integrity: sha512-OYu7XEzjkCQ3C5Ps3QIZsQfNpqoJyZZA99wd9aWd05NCtC5pWOkShK2mkL6HXQR6/Cy2lbNdPlZBpuQHXE63gA==}
    engines: {node: '>=4'}
    hasBin: true
    dev: true

  /json-buffer/3.0.1:
    resolution: {integrity: sha512-4bV5BfR2mqfQTJm+V5tPPdf+ZpuhiIvTuAB5g8kcrXOZpTT/QwwVRWBywX1ozr6lEuPdbHxwaJlm9G6mI2sfSQ==}
    dev: true

  /json-parse-even-better-errors/2.3.1:
    resolution: {integrity: sha512-xyFwyhro/JEof6Ghe2iz2NcXoj2sloNsWr/XsERDK/oiPCfaNhl5ONfp+jQdAZRQQ0IJWNzH9zIZF7li91kh2w==}

  /json-schema-traverse/0.4.1:
    resolution: {integrity: sha512-xbbCH5dCYU5T8LcEhhuh7HJ88HXuW3qsI3Y0zOZFKfZEHcpWiHU/Jxzk629Brsab/mMiHQti9wMP+845RPe3Vg==}
    dev: true

  /json-schema-traverse/1.0.0:
    resolution: {integrity: sha512-NM8/P9n3XjXhIZn1lLhkFaACTOURQXjWhV4BA/RnOv8xvgqtqpAX9IO4mRQxSx1Rlo4tqzeqb0sOlruaOy3dug==}
    dev: true

  /json-schema/0.4.0:
    resolution: {integrity: sha512-es94M3nTIfsEPisRafak+HDLfHXnKBhV3vU5eqPcS3flIWqcxJWgXHXiey3YrpaNsanY5ei1VoYEbOzijuq9BA==}
    dev: true

  /json-stable-stringify-without-jsonify/1.0.1:
    resolution: {integrity: sha512-Bdboy+l7tA3OGW6FjyFHWkP5LuByj1Tk33Ljyq0axyzdk9//JSi2u3fP1QSmd1KNwq6VOKYGlAu87CisVir6Pw==}
    dev: true

  /json5/1.0.1:
    resolution: {integrity: sha512-aKS4WQjPenRxiQsC93MNfjx+nbF4PAdYzmd/1JIj8HYzqfbu86beTuNgXDzPknWk0n0uARlyewZo4s++ES36Ow==}
    hasBin: true
    dependencies:
      minimist: 1.2.6
    dev: true

  /json5/2.2.1:
    resolution: {integrity: sha512-1hqLFMSrGHRHxav9q9gNjJ5EXznIxGVO09xQRrwplcS8qs28pZ8s8hupZAmqDwZUmVZ2Qb2jnyPOWcDH8m8dlA==}
    engines: {node: '>=6'}
    hasBin: true
    dev: true

  /jsonc-parser/3.2.0:
    resolution: {integrity: sha512-gfFQZrcTc8CnKXp6Y4/CBT3fTc0OVuDofpre4aEeEpSBPV5X5v4+Vmx+8snU7RLPrNHPKSgLxGo9YuQzz20o+w==}
    dev: true

  /jsonfile/4.0.0:
    resolution: {integrity: sha512-m6F1R3z8jjlf2imQHS2Qez5sjKWQzbuuhuJ/FKYFRZvPE3PuHcSMVZzfsLhGVOkfd20obL5SWEBew5ShlquNxg==}
    optionalDependencies:
      graceful-fs: 4.2.10
    dev: true

  /jsonfile/6.1.0:
    resolution: {integrity: sha512-5dgndWOriYSm5cnYaJNhalLNDKOqFwyDB/rr1E9ZsGciGvKPs8R2xYGCacuf3z6K1YKDz182fd+fY3cn3pMqXQ==}
    dependencies:
      universalify: 2.0.0
    optionalDependencies:
      graceful-fs: 4.2.10
    dev: true

  /jsonpointer/5.0.1:
    resolution: {integrity: sha512-p/nXbhSEcu3pZRdkW1OfJhpsVtW1gd4Wa1fnQc9YLiTfAjn0312eMKimbdIQzuZl9aa9xUGaRlP9T/CJE/ditQ==}
    engines: {node: '>=0.10.0'}
    dev: true

  /jsx-ast-utils/3.3.3:
    resolution: {integrity: sha512-fYQHZTZ8jSfmWZ0iyzfwiU4WDX4HpHbMCZ3gPlWYiCl3BoeOTsqKBqnTVfH2rYT7eP5c3sVbeSPHnnJOaTrWiw==}
    engines: {node: '>=4.0'}
    dependencies:
      array-includes: 3.1.5
      object.assign: 4.1.4
    dev: true

  /keyv/4.5.2:
    resolution: {integrity: sha512-5MHbFaKn8cNSmVW7BYnijeAVlE4cYA/SVkifVgrh7yotnfhKmjuXpDKjrABLnT0SfHWV21P8ow07OGfRrNDg8g==}
    dependencies:
      json-buffer: 3.0.1
    dev: true

  /kind-of/6.0.3:
    resolution: {integrity: sha512-dcS1ul+9tmeD95T+x28/ehLgd9mENa3LsvDTtzm3vyBEO7RPptvAD+t44WVXaUjTBRcrpFeFlC8WCruUR456hw==}
    engines: {node: '>=0.10.0'}
    dev: true

  /kleur/4.1.5:
    resolution: {integrity: sha512-o+NO+8WrRiQEE4/7nwRJhN1HWpVmJm511pBHUxPLtp0BUISzlBplORYSmTclCnJvQq2tKu/sgl3xVpkc7ZWuQQ==}
    engines: {node: '>=6'}
    dev: true

  /ky-universal/0.11.0_ky@0.33.1:
    resolution: {integrity: sha512-65KyweaWvk+uKKkCrfAf+xqN2/epw1IJDtlyCPxYffFCMR8u1sp2U65NtWpnozYfZxQ6IUzIlvUcw+hQ82U2Xw==}
    engines: {node: '>=14.16'}
    peerDependencies:
      ky: '>=0.31.4'
      web-streams-polyfill: '>=3.2.1'
    peerDependenciesMeta:
      web-streams-polyfill:
        optional: true
    dependencies:
      abort-controller: 3.0.0
      ky: 0.33.1
      node-fetch: 3.3.0
    dev: false

  /ky/0.33.1:
    resolution: {integrity: sha512-zZ9OlhgM4UEunvgJBH1bBl7+a7vas1HnCLSezu2CJawc4Ka+yJculRAVKbakUece4gW7kC5Dz+UGvbXIlpDt1w==}
    engines: {node: '>=14.16'}
    dev: false

  /language-subtag-registry/0.3.22:
    resolution: {integrity: sha512-tN0MCzyWnoz/4nHS6uxdlFWoUZT7ABptwKPQ52Ea7URk6vll88bWBVhodtnlfEuCcKWNGoc+uGbw1cwa9IKh/w==}
    dev: true

  /language-tags/1.0.5:
    resolution: {integrity: sha512-qJhlO9cGXi6hBGKoxEG/sKZDAHD5Hnu9Hs4WbOY3pCWXDhw0N8x1NenNzm2EnNLkLkk7J2SdxAkDSbb6ftT+UQ==}
    dependencies:
      language-subtag-registry: 0.3.22
    dev: true

  /leven/3.1.0:
    resolution: {integrity: sha512-qsda+H8jTaUaN/x5vzW2rzc+8Rw4TAQ/4KjB46IwK5VH+IlVeeeje/EoZRpiXvIqjFgK84QffqPztGI3VBLG1A==}
    engines: {node: '>=6'}
    dev: true

  /levn/0.4.1:
    resolution: {integrity: sha512-+bT2uH4E5LGE7h/n3evcS/sQlJXCpIp6ym8OWJ5eV6+67Dsql/LaaT7qJBAt2rzfoa/5QBGBhxDix1dMt2kQKQ==}
    engines: {node: '>= 0.8.0'}
    dependencies:
      prelude-ls: 1.2.1
      type-check: 0.4.0
    dev: true

  /lib0/0.2.52:
    resolution: {integrity: sha512-CjxlM7UgICfN6b2OPALBXchIBiNk6jE+1g7JP8ha+dh1xKRDSYpH0WQl1+rMqCju49xUnwPG34v4CR5/rPOZhg==}
    engines: {node: '>=14'}
    dependencies:
      isomorphic.js: 0.2.5
    dev: false

  /lib0/0.2.58:
    resolution: {integrity: sha512-6ovqPaYfOKU7GkkVxz/wjMR0zsqmNsISLvH+h9Lx5YNtWDZey69aYsTGXaSVpUPpJ+ZFtIvcZHsTGL3MbwOM8A==}
    engines: {node: '>=14'}
    dependencies:
      isomorphic.js: 0.2.5
    dev: false

  /lilconfig/2.0.6:
    resolution: {integrity: sha512-9JROoBW7pobfsx+Sq2JsASvCo6Pfo6WWoUW79HuB1BCoBXD4PLWJPqDF6fNj67pqBYTbAHkE57M1kS/+L1neOg==}
    engines: {node: '>=10'}
    dev: true

  /lines-and-columns/1.2.4:
    resolution: {integrity: sha512-7ylylesZQ/PV29jhEDl3Ufjo6ZX7gCqJr5F7PKrqc93v7fzSymt1BpwEU8nAUXs8qzzvqhbjhK5QZg6Mt/HkBg==}

  /lint-staged/13.1.0:
    resolution: {integrity: sha512-pn/sR8IrcF/T0vpWLilih8jmVouMlxqXxKuAojmbiGX5n/gDnz+abdPptlj0vYnbfE0SQNl3CY/HwtM0+yfOVQ==}
    engines: {node: ^14.13.1 || >=16.0.0}
    hasBin: true
    dependencies:
      cli-truncate: 3.1.0
      colorette: 2.0.19
      commander: 9.4.1
      debug: 4.3.4
      execa: 6.1.0
      lilconfig: 2.0.6
      listr2: 5.0.6
      micromatch: 4.0.5
      normalize-path: 3.0.0
      object-inspect: 1.12.2
      pidtree: 0.6.0
      string-argv: 0.3.1
      yaml: 2.2.1
    transitivePeerDependencies:
      - enquirer
      - supports-color
    dev: true

  /listr2/5.0.6:
    resolution: {integrity: sha512-u60KxKBy1BR2uLJNTWNptzWQ1ob/gjMzIJPZffAENzpZqbMZ/5PrXXOomDcevIS/+IB7s1mmCEtSlT2qHWMqag==}
    engines: {node: ^14.13.1 || >=16.0.0}
    peerDependencies:
      enquirer: '>= 2.3.0 < 3'
    peerDependenciesMeta:
      enquirer:
        optional: true
    dependencies:
      cli-truncate: 2.1.0
      colorette: 2.0.19
      log-update: 4.0.0
      p-map: 4.0.0
      rfdc: 1.3.0
      rxjs: 7.8.0
      through: 2.3.8
      wrap-ansi: 7.0.0
    dev: true

  /lit-element/3.2.2:
    resolution: {integrity: sha512-6ZgxBR9KNroqKb6+htkyBwD90XGRiqKDHVrW/Eh0EZ+l+iC+u+v+w3/BA5NGi4nizAVHGYvQBHUDuSmLjPp7NQ==}
    dependencies:
      '@lit/reactive-element': 1.5.0
      lit-html: 2.5.0
    dev: false

  /lit-html/2.4.0:
    resolution: {integrity: sha512-G6qXu4JNUpY6aaF2VMfaszhO9hlWw0hOTRFDmuMheg/nDYGB+2RztUSOyrzALAbr8Nh0Y7qjhYkReh3rPnplVg==}
    dependencies:
      '@types/trusted-types': 2.0.2
    dev: false

  /lit-html/2.5.0:
    resolution: {integrity: sha512-bLHosg1XL3JRUcKdSVI0sLCs0y1wWrj2sqqAN3cZ7bDDPNgmDHH29RV48x6Wz3ZmkxIupaE+z7uXSZ/pXWAO1g==}
    dependencies:
      '@types/trusted-types': 2.0.2
    dev: false

  /lit/2.4.0:
    resolution: {integrity: sha512-fdgzxEtLrZFQU/BqTtxFQCLwlZd9bdat+ltzSFjvWkZrs7eBmeX0L5MHUMb3kYIkuS8Xlfnii/iI5klirF8/Xg==}
    dependencies:
      '@lit/reactive-element': 1.4.1
      lit-element: 3.2.2
      lit-html: 2.4.0
    dev: false

  /lit/2.5.0:
    resolution: {integrity: sha512-DtnUP6vR3l4Q8nRPPNBD+UxbAhwJPeky+OVbi3pdgMqm0g57xFSl1Sj64D1rIB+nVNdiVVg8YxB0hqKjvdadZA==}
    dependencies:
      '@lit/reactive-element': 1.5.0
      lit-element: 3.2.2
      lit-html: 2.5.0
    dev: false

  /load-yaml-file/0.2.0:
    resolution: {integrity: sha512-OfCBkGEw4nN6JLtgRidPX6QxjBQGQf72q3si2uvqyFEMbycSFFHwAZeXx6cJgFM9wmLrf9zBwCP3Ivqa+LLZPw==}
    engines: {node: '>=6'}
    dependencies:
      graceful-fs: 4.2.10
      js-yaml: 3.14.1
      pify: 4.0.1
      strip-bom: 3.0.0
    dev: true

  /loader-utils/2.0.4:
    resolution: {integrity: sha512-xXqpXoINfFhgua9xiqD8fPFHgkoq1mmmpE92WlDbm9rNRd/EbRb+Gqf908T2DMfuHjjJlksiK2RbHVOdD/MqSw==}
    engines: {node: '>=8.9.0'}
    dependencies:
      big.js: 5.2.2
      emojis-list: 3.0.0
      json5: 2.2.1
    dev: true

  /local-pkg/0.4.2:
    resolution: {integrity: sha512-mlERgSPrbxU3BP4qBqAvvwlgW4MTg78iwJdGGnv7kibKjWcJksrG3t6LB5lXI93wXRDvG4NpUgJFmTG4T6rdrg==}
    engines: {node: '>=14'}
    dev: true

  /locate-path/5.0.0:
    resolution: {integrity: sha512-t7hw9pI+WvuwNJXwk5zVHpyhIqzg2qTlklJOf0mVxGSbe3Fp2VieZcduNYjaLDoy6p9uGpQEGWG87WpMKlNq8g==}
    engines: {node: '>=8'}
    dependencies:
      p-locate: 4.1.0
    dev: true

  /locate-path/6.0.0:
    resolution: {integrity: sha512-iPZK6eYjbxRu3uB4/WZ3EsEIMJFMqAoopl3R+zuq0UjcAm/MO6KCweDgPfP3elTztoKP3KtnVHxTn2NHBSDVUw==}
    engines: {node: '>=10'}
    dependencies:
      p-locate: 5.0.0
    dev: true

  /lodash.camelcase/4.3.0:
    resolution: {integrity: sha512-TwuEnCnxbc3rAvhf/LbG7tJUDzhqXyFnv3dtzLOPgCG/hODL7WFnsbwktkD7yUV0RrreP/l1PALq/YSg6VvjlA==}
    dev: false

  /lodash.debounce/4.0.8:
    resolution: {integrity: sha512-FT1yDzDYEoYWhnSGnpE/4Kj1fLZkDFyqRb7fNt6FdYOSxlUWAtp42Eh6Wb0rGIv/m9Bgo7x4GhQbm5Ys4SG5ow==}
    dev: true

  /lodash.merge/4.6.2:
    resolution: {integrity: sha512-0KpjqXRVvrYyCsX1swR/XTK0va6VQkQM6MNo7PqW77ByjAhoARA8EfrP1N4+KlKj8YS0ZUCtRT/YUuhyYDujIQ==}
    dev: true

  /lodash.sortby/4.7.0:
    resolution: {integrity: sha512-HDWXG8isMntAyRF5vZ7xKuEvOhT4AhlRt/3czTSjvGUxjYCBVRQY48ViDHyfYz9VIoBkW4TMGQNapx+l3RUwdA==}
    dev: true

  /lodash.startcase/4.4.0:
    resolution: {integrity: sha512-+WKqsK294HMSc2jEbNgpHpd0JfIBhp7rEV4aqXWqFr6AlXov+SlcgB1Fv01y2kGe3Gc8nMW7VA0SrGuSkRfIEg==}
    dev: true

  /lodash/4.17.21:
    resolution: {integrity: sha512-v2kDEe57lecTulaDIuNTPy3Ry4gLGJ6Z1O3vE1krgXZNrsQ+LFTGHVxVjcXPs17LhbZVGedAJv8XZ1tvj5FvSg==}

  /log-update/4.0.0:
    resolution: {integrity: sha512-9fkkDevMefjg0mmzWFBW8YkFP91OrizzkW3diF7CpG+S2EYdy4+TVfGwz1zeF8x7hCx1ovSPTOE9Ngib74qqUg==}
    engines: {node: '>=10'}
    dependencies:
      ansi-escapes: 4.3.2
      cli-cursor: 3.1.0
      slice-ansi: 4.0.0
      wrap-ansi: 6.2.0
    dev: true

  /long/4.0.0:
    resolution: {integrity: sha512-XsP+KhQif4bjX1kbuSiySJFNAehNxgLb6hPRGJ9QsUr8ajHkuXGdrHmFUTUUXhDwVX2R5bY4JNZEwbUiMhV+MA==}
    dev: false

  /long/5.2.1:
    resolution: {integrity: sha512-GKSNGeNAtw8IryjjkhZxuKB3JzlcLTwjtiQCHKvqQet81I93kXslhDQruGI/QsddO83mcDToBVy7GqGS/zYf/A==}
    dev: false

  /loose-envify/1.4.0:
    resolution: {integrity: sha512-lyuxPGr/Wfhrlem2CL/UcnUc1zcqKAImBDzukY7Y5F/yQiNdko6+fRLevlw1HgMySw7f611UIY408EtxRSoK3Q==}
    dependencies:
      js-tokens: 4.0.0

  /loupe/2.3.6:
    resolution: {integrity: sha512-RaPMZKiMy8/JruncMU5Bt6na1eftNoo++R4Y+N2FrxkDVTrGvcyzFTsaGif4QTeKESheMGegbhw6iUAq+5A8zA==}
    dependencies:
      get-func-name: 2.0.0
    dev: true

  /lowercase-keys/3.0.0:
    resolution: {integrity: sha512-ozCC6gdQ+glXOQsveKD0YsDy8DSQFjDTz4zyzEHNV5+JP5D62LmfDZ6o1cycFx9ouG940M5dE8C8CTewdj2YWQ==}
    engines: {node: ^12.20.0 || ^14.13.1 || >=16.0.0}
    dev: true

  /lru-cache/4.1.5:
    resolution: {integrity: sha512-sWZlbEP2OsHNkXrMl5GYk/jKk70MBng6UU4YI/qGDYbgf6YbP4EvmqISbXCoJiRKs+1bSpFHVgQxvJ17F2li5g==}
    dependencies:
      pseudomap: 1.0.2
      yallist: 2.1.2
    dev: true

  /lru-cache/5.1.1:
    resolution: {integrity: sha512-KpNARQA3Iwv+jTA0utUVVbrh+Jlrr1Fv0e56GGzAFOXN7dk/FviaDW8LHmK52DlcH4WP2n6gI8vN1aesBFgo9w==}
    dependencies:
      yallist: 3.1.1
    dev: true

  /lru-cache/6.0.0:
    resolution: {integrity: sha512-Jo6dJ04CmSjuznwJSS3pUeWmd/H0ffTlkXXgwZi+eq1UCmqQwCh+eLsYOYCwY991i2Fah4h1BEMCx4qThGbsiA==}
    engines: {node: '>=10'}
    dependencies:
      yallist: 4.0.0
    dev: true

  /magic-string/0.25.9:
    resolution: {integrity: sha512-RmF0AsMzgt25qzqqLc1+MbHmhdx0ojF2Fvs4XnOqz2ZOBXzzkEwc/dJQZCYHAn7v1jbVOjAZfK8msRn4BxO4VQ==}
    dependencies:
      sourcemap-codec: 1.4.8
    dev: true

  /make-dir/3.1.0:
    resolution: {integrity: sha512-g3FeP20LNwhALb/6Cz6Dd4F2ngze0jz7tbzrD2wAV+o9FeNHe4rL+yK2md0J/fiSf1sa1ADhXqi5+oVwOM/eGw==}
    engines: {node: '>=8'}
    dependencies:
      semver: 6.3.0
    dev: true

  /map-obj/1.0.1:
    resolution: {integrity: sha512-7N/q3lyZ+LVCp7PzuxrJr4KMbBE2hW7BT7YNia330OFxIf4d3r5zVpicP2650l7CPN6RM9zOJRl3NGpqSiw3Eg==}
    engines: {node: '>=0.10.0'}
    dev: true

  /map-obj/4.3.0:
    resolution: {integrity: sha512-hdN1wVrZbb29eBGiGjJbeP8JbKjq1urkHJ/LIP/NY48MZ1QVXUsQBV1G1zvYFHn1XE06cwjBsOI2K3Ulnj1YXQ==}
    engines: {node: '>=8'}
    dev: true

  /marked/4.2.5:
    resolution: {integrity: sha512-jPueVhumq7idETHkb203WDD4fMA3yV9emQ5vLwop58lu8bTclMghBWcYAavlDqIEMaisADinV1TooIFCfqOsYQ==}
    engines: {node: '>= 12'}
    hasBin: true
    dev: false

  /meow/6.1.1:
    resolution: {integrity: sha512-3YffViIt2QWgTy6Pale5QpopX/IvU3LPL03jOTqp6pGj3VjesdO/U8CuHMKpnQr4shCNCM5fd5XFFvIIl6JBHg==}
    engines: {node: '>=8'}
    dependencies:
      '@types/minimist': 1.2.2
      camelcase-keys: 6.2.2
      decamelize-keys: 1.1.1
      hard-rejection: 2.1.0
      minimist-options: 4.1.0
      normalize-package-data: 2.5.0
      read-pkg-up: 7.0.1
      redent: 3.0.0
      trim-newlines: 3.0.1
      type-fest: 0.13.1
      yargs-parser: 18.1.3
    dev: true

  /merge-stream/2.0.0:
    resolution: {integrity: sha512-abv/qOcuPfk3URPfDzmZU1LKmuw8kT+0nIHvKrKgFrwifol/doWcdA4ZqsWQ8ENrFKkd67Mfpo/LovbIUsbt3w==}
    dev: true

  /merge2/1.4.1:
    resolution: {integrity: sha512-8q7VEgMJW4J8tcfVPy8g09NcQwZdbwFEqhe/WZkoIzjn/3TGDwtOCYtXGxA3O8tPzpczCCDgv+P2P5y00ZJOOg==}
    engines: {node: '>= 8'}
    dev: true

  /micromatch/4.0.5:
    resolution: {integrity: sha512-DMy+ERcEW2q8Z2Po+WNXuw3c5YaUSFjAO5GsJqfEl7UjvtIuFKO6ZrKvcItdy98dwFI2N1tg3zNIdKaQT+aNdA==}
    engines: {node: '>=8.6'}
    dependencies:
      braces: 3.0.2
      picomatch: 2.3.1
    dev: true

  /mimic-fn/2.1.0:
    resolution: {integrity: sha512-OqbOk5oEQeAZ8WXWydlu9HJjz9WVdEIvamMCcXmuqUYjTknH/sqsWvhQ3vgwKFRR1HpjvNBKQ37nbJgYzGqGcg==}
    engines: {node: '>=6'}
    dev: true

  /mimic-fn/4.0.0:
    resolution: {integrity: sha512-vqiC06CuhBTUdZH+RYl8sFrL096vA45Ok5ISO6sE/Mr1jRbGH4Csnhi8f3wKVl7x8mO4Au7Ir9D3Oyv1VYMFJw==}
    engines: {node: '>=12'}
    dev: true

  /mimic-response/3.1.0:
    resolution: {integrity: sha512-z0yWI+4FDrrweS8Zmt4Ej5HdJmky15+L2e6Wgn3+iK5fWzb6T3fhNFq2+MeTRb064c6Wr4N/wv0DzQTjNzHNGQ==}
    engines: {node: '>=10'}
    dev: true

  /mimic-response/4.0.0:
    resolution: {integrity: sha512-e5ISH9xMYU0DzrT+jl8q2ze9D6eWBto+I8CNpe+VI+K2J/F/k3PdkdTdz4wvGVH4NTpo+NRYTVIuMQEMMcsLqg==}
    engines: {node: ^12.20.0 || ^14.13.1 || >=16.0.0}
    dev: true

  /min-indent/1.0.1:
    resolution: {integrity: sha512-I9jwMn07Sy/IwOj3zVkVik2JTvgpaykDZEigL6Rx6N9LbMywwUSMtxET+7lVoDLLd3O3IXwJwvuuns8UB/HeAg==}
    engines: {node: '>=4'}
    dev: true

  /minimatch/3.1.2:
    resolution: {integrity: sha512-J7p63hRiAjw1NDEww1W7i37+ByIrOWO5XQQAzZ3VOcL0PNybwpfmV/N05zFAzwQ9USyEcX6t3UO+K5aqBQOIHw==}
    dependencies:
      brace-expansion: 1.1.11
    dev: true

  /minimatch/5.1.2:
    resolution: {integrity: sha512-bNH9mmM9qsJ2X4r2Nat1B//1dJVcn3+iBLa3IgqJ7EbGaDNepL9QSHOxN4ng33s52VMMhhIfgCYDk3C4ZmlDAg==}
    engines: {node: '>=10'}
    dependencies:
      brace-expansion: 2.0.1
    dev: true

  /minimist-options/4.1.0:
    resolution: {integrity: sha512-Q4r8ghd80yhO/0j1O3B2BjweX3fiHg9cdOwjJd2J76Q135c+NDxGCqdYKQ1SKBuFfgWbAUzBfvYjPUEeNgqN1A==}
    engines: {node: '>= 6'}
    dependencies:
      arrify: 1.0.1
      is-plain-obj: 1.1.0
      kind-of: 6.0.3
    dev: true

  /minimist/1.2.6:
    resolution: {integrity: sha512-Jsjnk4bw3YJqYzbdyBiNsPWHPfO++UGG749Cxs6peCu5Xg4nrena6OVxOYxrQTqww0Jmwt+Ref8rggumkTLz9Q==}

  /mixme/0.5.4:
    resolution: {integrity: sha512-3KYa4m4Vlqx98GPdOHghxSdNtTvcP8E0kkaJ5Dlh+h2DRzF7zpuVVcA8B0QpKd11YJeP9QQ7ASkKzOeu195Wzw==}
    engines: {node: '>= 8.0.0'}
    dev: true

  /mlly/1.0.0:
    resolution: {integrity: sha512-QL108Hwt+u9bXdWgOI0dhzZfACovn5Aen4Xvc8Jasd9ouRH4NjnrXEiyP3nVvJo91zPlYjVRckta0Nt2zfoR6g==}
    dependencies:
      acorn: 8.8.1
      pathe: 1.0.0
      pkg-types: 1.0.1
      ufo: 1.0.1
    dev: true

  /ms/2.0.0:
    resolution: {integrity: sha512-Tpp60P6IUJDTuOq/5Z8cdskzJujfwqfOTkrwIwj7IRISpnkJnT6SyJ4PCPnGMoFjC9ddhal5KVIYtAt97ix05A==}
    dev: true

  /ms/2.1.2:
    resolution: {integrity: sha512-sGkPx+VjMtmA6MX27oA4FBFELFCZZ4S4XqeGOXCv68tT+jb3vk/RyaKWP0PTKyWtmLSM0b+adUTEvbs1PEaH2w==}

  /ms/2.1.3:
    resolution: {integrity: sha512-6FlzubTLZG3J2a/NVCAleEhjzq5oxgHyaCU9yYXvcLsvoVaHJq/s5xXI6/XXP6tz7R9xAOtHnSO/tXtF3WRTlA==}
    dev: true

  /multipipe/1.0.2:
    resolution: {integrity: sha512-6uiC9OvY71vzSGX8lZvSqscE7ft9nPupJ8fMjrCNRAUy2LREUW42UL+V/NTrogr6rFgRydUrCX4ZitfpSNkSCQ==}
    dependencies:
      duplexer2: 0.1.4
      object-assign: 4.1.1
    dev: false

  /nanoid/3.3.4:
    resolution: {integrity: sha512-MqBkQh/OHTS2egovRtLk45wEyNXwF+cokD+1YPf9u5VfJiRdAiRwB2froX5Co9Rh20xs4siNPm8naNotSD6RBw==}
    engines: {node: ^10 || ^12 || ^13.7 || ^14 || >=15.0.1}
    hasBin: true

  /natural-compare-lite/1.4.0:
    resolution: {integrity: sha512-Tj+HTDSJJKaZnfiuw+iaF9skdPpTo2GtEly5JHnWV/hfv2Qj/9RKsGISQtLh2ox3l5EAGw487hnBee0sIJ6v2g==}
    dev: true

  /natural-compare/1.4.0:
    resolution: {integrity: sha512-OWND8ei3VtNC9h7V60qff3SVobHr996CTwgxubgyQYEpg290h9J0buyECNNJexkFm5sOajh5G116RYA1c8ZMSw==}
    dev: true

  /next-debug-local/0.1.5:
    resolution: {integrity: sha512-KnJPlmPJ1ObNxz3suK89H14RqdiSqfZhyca+PnDA+bqSUjjUDvQJmIOQi6CV6dtJpx9isdJu8Pi4reoxm3wyGQ==}
    dev: false

  /next-pwa/5.6.0_next@13.1.0:
    resolution: {integrity: sha512-XV8g8C6B7UmViXU8askMEYhWwQ4qc/XqJGnexbLV68hzKaGHZDMtHsm2TNxFcbR7+ypVuth/wwpiIlMwpRJJ5A==}
    peerDependencies:
      next: '>=9.0.0'
    dependencies:
      babel-loader: 8.3.0
      clean-webpack-plugin: 4.0.0
      globby: 11.1.0
      next: 13.1.0_biqbaboplfbrettd7655fr4n2y
      terser-webpack-plugin: 5.3.6
      workbox-webpack-plugin: 6.5.4
      workbox-window: 6.5.4
    transitivePeerDependencies:
      - '@babel/core'
      - '@swc/core'
      - '@types/babel__core'
      - esbuild
      - supports-color
      - uglify-js
      - webpack
    dev: true

  /next/12.3.1_biqbaboplfbrettd7655fr4n2y:
    resolution: {integrity: sha512-l7bvmSeIwX5lp07WtIiP9u2ytZMv7jIeB8iacR28PuUEFG5j0HGAPnMqyG5kbZNBG2H7tRsrQ4HCjuMOPnANZw==}
    engines: {node: '>=12.22.0'}
    hasBin: true
    peerDependencies:
      fibers: '>= 3.1.0'
      node-sass: ^6.0.0 || ^7.0.0
      react: ^17.0.2 || ^18.0.0-0
      react-dom: ^17.0.2 || ^18.0.0-0
      sass: ^1.3.0
    peerDependenciesMeta:
      fibers:
        optional: true
      node-sass:
        optional: true
      sass:
        optional: true
    dependencies:
      '@next/env': 12.3.1
      '@swc/helpers': 0.4.11
      caniuse-lite: 1.0.30001419
      postcss: 8.4.14
      react: 18.2.0
      react-dom: 18.2.0_react@18.2.0
      styled-jsx: 5.0.7_react@18.2.0
      use-sync-external-store: 1.2.0_react@18.2.0
    optionalDependencies:
      '@next/swc-android-arm-eabi': 12.3.1
      '@next/swc-android-arm64': 12.3.1
      '@next/swc-darwin-arm64': 12.3.1
      '@next/swc-darwin-x64': 12.3.1
      '@next/swc-freebsd-x64': 12.3.1
      '@next/swc-linux-arm-gnueabihf': 12.3.1
      '@next/swc-linux-arm64-gnu': 12.3.1
      '@next/swc-linux-arm64-musl': 12.3.1
      '@next/swc-linux-x64-gnu': 12.3.1
      '@next/swc-linux-x64-musl': 12.3.1
      '@next/swc-win32-arm64-msvc': 12.3.1
      '@next/swc-win32-ia32-msvc': 12.3.1
      '@next/swc-win32-x64-msvc': 12.3.1
    transitivePeerDependencies:
      - '@babel/core'
      - babel-plugin-macros
    dev: false

  /next/13.1.0_biqbaboplfbrettd7655fr4n2y:
    resolution: {integrity: sha512-lQMZH1V94L5IL/WaihQkTYabSY73aqgrkGPJB5uz+2O3ES4I3losV/maXLY7l7x5e+oNyE9N81upNQ8uRsR5/A==}
    engines: {node: '>=14.6.0'}
    hasBin: true
    peerDependencies:
      fibers: '>= 3.1.0'
      node-sass: ^6.0.0 || ^7.0.0
      react: ^18.2.0
      react-dom: ^18.2.0
      sass: ^1.3.0
    peerDependenciesMeta:
      fibers:
        optional: true
      node-sass:
        optional: true
      sass:
        optional: true
    dependencies:
      '@next/env': 13.1.0
      '@swc/helpers': 0.4.14
      caniuse-lite: 1.0.30001419
      postcss: 8.4.14
      react: 18.2.0
      react-dom: 18.2.0_react@18.2.0
      styled-jsx: 5.1.1_react@18.2.0
    optionalDependencies:
      '@next/swc-android-arm-eabi': 13.1.0
      '@next/swc-android-arm64': 13.1.0
      '@next/swc-darwin-arm64': 13.1.0
      '@next/swc-darwin-x64': 13.1.0
      '@next/swc-freebsd-x64': 13.1.0
      '@next/swc-linux-arm-gnueabihf': 13.1.0
      '@next/swc-linux-arm64-gnu': 13.1.0
      '@next/swc-linux-arm64-musl': 13.1.0
      '@next/swc-linux-x64-gnu': 13.1.0
      '@next/swc-linux-x64-musl': 13.1.0
      '@next/swc-win32-arm64-msvc': 13.1.0
      '@next/swc-win32-ia32-msvc': 13.1.0
      '@next/swc-win32-x64-msvc': 13.1.0
    transitivePeerDependencies:
      - '@babel/core'
      - babel-plugin-macros

  /node-domexception/1.0.0:
    resolution: {integrity: sha512-/jKZoMpw0F8GRwl4/eLROPA3cfcXtLApP0QzLmUT/HuPCZWyB7IY9ZrMeKw2O/nFIqPQB3PVM9aYm0F312AXDQ==}
    engines: {node: '>=10.5.0'}
    dev: false

  /node-fetch/2.6.7_encoding@0.1.13:
    resolution: {integrity: sha512-ZjMPFEfVx5j+y2yF35Kzx5sF7kDzxuDj6ziH4FFbOp87zKDZNx8yExJIb05OGF4Nlt9IHFIMBkRl41VdvcNdbQ==}
    engines: {node: 4.x || >=6.0.0}
    peerDependencies:
      encoding: ^0.1.0
    peerDependenciesMeta:
      encoding:
        optional: true
    dependencies:
      encoding: 0.1.13
      whatwg-url: 5.0.0
    dev: false

  /node-fetch/3.3.0:
    resolution: {integrity: sha512-BKwRP/O0UvoMKp7GNdwPlObhYGB5DQqwhEDQlNKuoqwVYSxkSZCSbHjnFFmUEtwSKRPU4kNK8PbDYYitwaE3QA==}
    engines: {node: ^12.20.0 || ^14.13.1 || >=16.0.0}
    dependencies:
      data-uri-to-buffer: 4.0.0
      fetch-blob: 3.2.0
      formdata-polyfill: 4.0.10
    dev: false

  /node-releases/2.0.6:
    resolution: {integrity: sha512-PiVXnNuFm5+iYkLBNeq5211hvO38y63T0i2KKh2KnUs3RpzJ+JtODFjkD8yjLwnDkTYF1eKXheUwdssR+NRZdg==}
    dev: true

  /normalize-package-data/2.5.0:
    resolution: {integrity: sha512-/5CMN3T0R4XTj4DcGaexo+roZSdSFW/0AOOTROrjxzCG1wrWXEsGbRKevjlIL+ZDE4sZlJr5ED4YW0yqmkK+eA==}
    dependencies:
      hosted-git-info: 2.8.9
      resolve: 1.22.1
      semver: 5.7.1
      validate-npm-package-license: 3.0.4
    dev: true

  /normalize-path/3.0.0:
    resolution: {integrity: sha512-6eZs5Ls3WtCisHWp9S2GUy8dqkpGi4BVSz3GaqiE6ezub0512ESztXUwUB6C6IKbQkY2Pnb/mD4WYojCRwcwLA==}
    engines: {node: '>=0.10.0'}
    dev: true

  /normalize-url/8.0.0:
    resolution: {integrity: sha512-uVFpKhj5MheNBJRTiMZ9pE/7hD1QTeEvugSJW/OmLzAp78PB5O6adfMNTvmfKhXBkvCzC+rqifWcVYpGFwTjnw==}
    engines: {node: '>=14.16'}
    dev: true

  /npm-run-path/5.1.0:
    resolution: {integrity: sha512-sJOdmRGrY2sjNTRMbSvluQqg+8X7ZK61yvzBEIDhz4f8z1TZFYABsqjjCBd/0PUNE9M6QDgHJXQkGUEm7Q+l9Q==}
    engines: {node: ^12.20.0 || ^14.13.1 || >=16.0.0}
    dependencies:
      path-key: 4.0.0
    dev: true

  /object-assign/4.1.1:
    resolution: {integrity: sha512-rJgTQnkUnH1sFw8yT6VSU3zD3sWmu6sZhIseY8VX+GRu3P6F7Fu+JNDoXfklElbLJSnc3FUQHVe4cU5hj+BcUg==}
    engines: {node: '>=0.10.0'}

  /object-inspect/1.12.2:
    resolution: {integrity: sha512-z+cPxW0QGUp0mcqcsgQyLVRDoXFQbXOwBaqyF7VIgI4TWNQsDHrBpUQslRmIfAoYWdYzs6UlKJtB2XJpTaNSpQ==}
    dev: true

  /object-is/1.1.5:
    resolution: {integrity: sha512-3cyDsyHgtmi7I7DfSSI2LDp6SK2lwvtbg0p0R1e0RvTqF5ceGx+K2dfSjm1bKDMVCFEDAQvy+o8c6a7VujOddw==}
    engines: {node: '>= 0.4'}
    dependencies:
      call-bind: 1.0.2
      define-properties: 1.1.4
    dev: false

  /object-keys/0.4.0:
    resolution: {integrity: sha512-ncrLw+X55z7bkl5PnUvHwFK9FcGuFYo9gtjws2XtSzL+aZ8tm830P60WJ0dSmFVaSalWieW5MD7kEdnXda9yJw==}
    dev: false

  /object-keys/1.1.1:
    resolution: {integrity: sha512-NuAESUOUMrlIXOfHKzD6bpPu3tYt3xvjNdRIQ+FeT0lNb4K8WR70CaDxhuNguS2XG+GjkyMwOzsN5ZktImfhLA==}
    engines: {node: '>= 0.4'}

  /object.assign/4.1.4:
    resolution: {integrity: sha512-1mxKf0e58bvyjSCtKYY4sRe9itRk3PJpquJOjeIkz885CczcI4IvJJDLPS72oowuSh+pBxUFROpX+TU++hxhZQ==}
    engines: {node: '>= 0.4'}
    dependencies:
      call-bind: 1.0.2
      define-properties: 1.1.4
      has-symbols: 1.0.3
      object-keys: 1.1.1
    dev: true

  /object.entries/1.1.5:
    resolution: {integrity: sha512-TyxmjUoZggd4OrrU1W66FMDG6CuqJxsFvymeyXI51+vQLN67zYfZseptRge703kKQdo4uccgAKebXFcRCzk4+g==}
    engines: {node: '>= 0.4'}
    dependencies:
      call-bind: 1.0.2
      define-properties: 1.1.4
      es-abstract: 1.20.2
    dev: true

  /object.fromentries/2.0.5:
    resolution: {integrity: sha512-CAyG5mWQRRiBU57Re4FKoTBjXfDoNwdFVH2Y1tS9PqCsfUTymAohOkEMSG3aRNKmv4lV3O7p1et7c187q6bynw==}
    engines: {node: '>= 0.4'}
    dependencies:
      call-bind: 1.0.2
      define-properties: 1.1.4
      es-abstract: 1.20.2
    dev: true

  /object.hasown/1.1.1:
    resolution: {integrity: sha512-LYLe4tivNQzq4JdaWW6WO3HMZZJWzkkH8fnI6EebWl0VZth2wL2Lovm74ep2/gZzlaTdV62JZHEqHQ2yVn8Q/A==}
    dependencies:
      define-properties: 1.1.4
      es-abstract: 1.20.2
    dev: true

  /object.values/1.1.5:
    resolution: {integrity: sha512-QUZRW0ilQ3PnPpbNtgdNV1PDbEqLIiSFB3l+EnGtBQ/8SUTLj1PZwtQHABZtLgwpJZTSZhuGLOGk57Drx2IvYg==}
    engines: {node: '>= 0.4'}
    dependencies:
      call-bind: 1.0.2
      define-properties: 1.1.4
      es-abstract: 1.20.2
    dev: true

  /once/1.4.0:
    resolution: {integrity: sha512-lNaJgI+2Q5URQBkccEKHTQOPaXdUxnZZElQTZY0MFUAuaEqe1E+Nyvgdz/aIyNi6Z9MzO5dv1H8n58/GELp3+w==}
    dependencies:
      wrappy: 1.0.2
    dev: true

  /onetime/5.1.2:
    resolution: {integrity: sha512-kbpaSSGJTWdAY5KPVeMOKXSrPtr8C8C7wodJbcsd51jRnmD+GZu8Y0VoU6Dm5Z4vWr0Ig/1NKuWRKf7j5aaYSg==}
    engines: {node: '>=6'}
    dependencies:
      mimic-fn: 2.1.0
    dev: true

  /onetime/6.0.0:
    resolution: {integrity: sha512-1FlR+gjXK7X+AsAHso35MnyN5KqGwJRi/31ft6x0M194ht7S+rWAvd7PHss9xSKMzE0asv1pyIHaJYq+BbacAQ==}
    engines: {node: '>=12'}
    dependencies:
      mimic-fn: 4.0.0
    dev: true

  /optionator/0.9.1:
    resolution: {integrity: sha512-74RlY5FCnhq4jRxVUPKDaRwrVNXMqsGsiW6AJw4XK8hmtm10wC0ypZBLw5IIp85NZMr91+qd1RvvENwg7jjRFw==}
    engines: {node: '>= 0.8.0'}
    dependencies:
      deep-is: 0.1.4
      fast-levenshtein: 2.0.6
      levn: 0.4.1
      prelude-ls: 1.2.1
      type-check: 0.4.0
      word-wrap: 1.2.3
    dev: true

  /os-tmpdir/1.0.2:
    resolution: {integrity: sha512-D2FR03Vir7FIu45XBY20mTb+/ZSWB00sjU9jdQXt83gDrI4Ztz5Fs7/yy74g2N5SVQY4xY1qDr4rNddwYRVX0g==}
    engines: {node: '>=0.10.0'}
    dev: true

  /outdent/0.5.0:
    resolution: {integrity: sha512-/jHxFIzoMXdqPzTaCpFzAAWhpkSjZPF4Vsn6jAfNpmbH/ymsmd7Qc6VE9BGn0L6YMj6uwpQLxCECpus4ukKS9Q==}
    dev: true

  /p-cancelable/3.0.0:
    resolution: {integrity: sha512-mlVgR3PGuzlo0MmTdk4cXqXWlwQDLnONTAg6sm62XkMJEiRxN3GL3SffkYvqwonbkJBcrI7Uvv5Zh9yjvn2iUw==}
    engines: {node: '>=12.20'}
    dev: true

  /p-filter/2.1.0:
    resolution: {integrity: sha512-ZBxxZ5sL2HghephhpGAQdoskxplTwr7ICaehZwLIlfL6acuVgZPm8yBNuRAFBGEqtD/hmUeq9eqLg2ys9Xr/yw==}
    engines: {node: '>=8'}
    dependencies:
      p-map: 2.1.0
    dev: true

  /p-limit/2.3.0:
    resolution: {integrity: sha512-//88mFWSJx8lxCzwdAABTJL2MyWB12+eIY7MDL2SqLmAkeKU9qxRvWuSyTjm3FUmpBEMuFfckAIqEaVGUDxb6w==}
    engines: {node: '>=6'}
    dependencies:
      p-try: 2.2.0
    dev: true

  /p-limit/3.1.0:
    resolution: {integrity: sha512-TYOanM3wGwNGsZN2cVTYPArw454xnXj5qmWF1bEoAc4+cU/ol7GVh7odevjp1FNHduHc3KZMcFduxU5Xc6uJRQ==}
    engines: {node: '>=10'}
    dependencies:
      yocto-queue: 0.1.0
    dev: true

  /p-locate/4.1.0:
    resolution: {integrity: sha512-R79ZZ/0wAxKGu3oYMlz8jy/kbhsNrS7SKZ7PxEHBgJ5+F2mtFW2fK2cOtBh1cHYkQsbzFV7I+EoRKe6Yt0oK7A==}
    engines: {node: '>=8'}
    dependencies:
      p-limit: 2.3.0
    dev: true

  /p-locate/5.0.0:
    resolution: {integrity: sha512-LaNjtRWUBY++zB5nE/NwcaoMylSPk+S+ZHNB1TzdbMJMny6dynpAGt7X/tl/QYq3TIeE6nxHppbo2LGymrG5Pw==}
    engines: {node: '>=10'}
    dependencies:
      p-limit: 3.1.0
    dev: true

  /p-map/2.1.0:
    resolution: {integrity: sha512-y3b8Kpd8OAN444hxfBbFfj1FY/RjtTd8tzYwhUqNYXx0fXx2iX4maP4Qr6qhIKbQXI02wTLAda4fYUbDagTUFw==}
    engines: {node: '>=6'}
    dev: true

  /p-map/4.0.0:
    resolution: {integrity: sha512-/bjOqmgETBYB5BoEeGVea8dmvHb2m9GLy1E9W43yeyfP6QQCZGFNa+XRceJEuDB6zqr+gKpIAmlLebMpykw/MQ==}
    engines: {node: '>=10'}
    dependencies:
      aggregate-error: 3.1.0
    dev: true

  /p-try/2.2.0:
    resolution: {integrity: sha512-R4nPAVTAU0B9D35/Gk3uJf/7XYbQcyohSKdvAxIRSNghFl4e71hVoGnBNQz9cWaXxO2I10KTC+3jMdvvoKw6dQ==}
    engines: {node: '>=6'}
    dev: true

  /parchment/1.1.4:
    resolution: {integrity: sha512-J5FBQt/pM2inLzg4hEWmzQx/8h8D0CiDxaG3vyp9rKrQRSDgBlhjdP5jQGgosEajXPSQouXGHOmVdgo7QmJuOg==}
    dev: false

  /parent-module/1.0.1:
    resolution: {integrity: sha512-GQ2EWRpQV8/o+Aw8YqtfZZPfNRWZYkbidE9k5rpl/hC3vtHHBfGm2Ifi6qWV+coDGkrUKZAxE3Lot5kcsRlh+g==}
    engines: {node: '>=6'}
    dependencies:
      callsites: 3.1.0

  /parse-json/5.2.0:
    resolution: {integrity: sha512-ayCKvm/phCGxOkYRSCM82iDwct8/EonSEgCSxWxD7ve6jHggsFl4fZVQBPRNgQoKiuV/odhFrGzQXZwbifC8Rg==}
    engines: {node: '>=8'}
    dependencies:
      '@babel/code-frame': 7.18.6
      error-ex: 1.3.2
      json-parse-even-better-errors: 2.3.1
      lines-and-columns: 1.2.4

  /path-exists/4.0.0:
    resolution: {integrity: sha512-ak9Qy5Q7jYb2Wwcey5Fpvg2KoAc/ZIhLSLOSBmRmygPsGwkVVt0fZa0qrtMz+m6tJTAHfZQ8FnmB4MG4LWy7/w==}
    engines: {node: '>=8'}
    dev: true

  /path-is-absolute/1.0.1:
    resolution: {integrity: sha512-AVbw3UJ2e9bq64vSaS9Am0fje1Pa8pbGqTTsmXfaIiMpnr5DlDhfJOuLj9Sf95ZPVDAUerDfEk88MPmPe7UCQg==}
    engines: {node: '>=0.10.0'}
    dev: true

  /path-is-inside/1.0.2:
    resolution: {integrity: sha512-DUWJr3+ULp4zXmol/SZkFf3JGsS9/SIv+Y3Rt93/UjPpDpklB5f1er4O3POIbUuUJ3FXgqte2Q7SrU6zAqwk8w==}
    dev: true

  /path-key/3.1.1:
    resolution: {integrity: sha512-ojmeN0qd+y0jszEtoY48r0Peq5dwMEkIlCOu6Q5f41lfkswXuKtYrhgoTpLnyIcHm24Uhqx+5Tqm2InSwLhE6Q==}
    engines: {node: '>=8'}
    dev: true

  /path-key/4.0.0:
    resolution: {integrity: sha512-haREypq7xkM7ErfgIyA0z+Bj4AGKlMSdlQE2jvJo6huWD1EdkKYV+G/T4nq0YEF2vgTT8kqMFKo1uHn950r4SQ==}
    engines: {node: '>=12'}
    dev: true

  /path-parse/1.0.7:
    resolution: {integrity: sha512-LDJzPVEEEPR+y48z93A0Ed0yXb8pAByGWo/k5YYdYgpY2/2EsOsksJrq7lOHxryrVOn1ejG6oAp8ahvOIQD8sw==}

  /path-type/4.0.0:
    resolution: {integrity: sha512-gDKb8aZMDeD/tZWs9P6+q0J9Mwkdl6xMV8TjnGP3qJVJ06bdMgkbBlLU8IdfOsIsFz2BW1rNVT3XuNEl8zPAvw==}
    engines: {node: '>=8'}

  /pathe/0.2.0:
    resolution: {integrity: sha512-sTitTPYnn23esFR3RlqYBWn4c45WGeLcsKzQiUpXJAyfcWkolvlYpV8FLo7JishK946oQwMFUCHXQ9AjGPKExw==}
    dev: true

  /pathe/1.0.0:
    resolution: {integrity: sha512-nPdMG0Pd09HuSsr7QOKUXO2Jr9eqaDiZvDwdyIhNG5SHYujkQHYKDfGQkulBxvbDHz8oHLsTgKN86LSwYzSHAg==}
    dev: true

  /pathval/1.1.1:
    resolution: {integrity: sha512-Dp6zGqpTdETdR63lehJYPeIOqpiNBNtc7BpWSLrOje7UaIsE5aY92r/AunQA7rsXvet3lrJ3JnZX29UPTKXyKQ==}
    dev: true

  /perfect-freehand/1.2.0:
    resolution: {integrity: sha512-h/0ikF1M3phW7CwpZ5MMvKnfpHficWoOEyr//KVNTxV4F6deRK1eYMtHyBKEAKFK0aXIEUK9oBvlF6PNXMDsAw==}
    dev: false

  /picocolors/1.0.0:
    resolution: {integrity: sha512-1fygroTLlHu66zi26VoTDv8yRgm0Fccecssto+MhsZ0D/DGW2sm8E8AjW7NU5VVTRt5GxbeZ5qBuJr+HyLYkjQ==}

  /picomatch/2.3.1:
    resolution: {integrity: sha512-JU3teHTNjmE2VCGFzuY8EXzCDVwEqB2a8fsIvwaStHhAWJEeVd1o1QD80CU6+ZdEXXSLbSsuLwJjkCBWqRQUVA==}
    engines: {node: '>=8.6'}
    dev: true

  /pidtree/0.6.0:
    resolution: {integrity: sha512-eG2dWTVw5bzqGRztnHExczNxt5VGsE6OwTeCG3fdUf9KBsZzO3R5OIIIzWR+iZA0NtZ+RDVdaoE2dK1cn6jH4g==}
    engines: {node: '>=0.10'}
    hasBin: true
    dev: true

  /pify/2.3.0:
    resolution: {integrity: sha512-udgsAY+fTnvv7kI7aaxbqwWNb0AHiB0qBO89PZKPkoTmGOgdbrHDKD+0B2X4uTfJ/FT1R09r9gTsjUjNJotuog==}
    engines: {node: '>=0.10.0'}
    dev: true

  /pify/4.0.1:
    resolution: {integrity: sha512-uB80kBFb/tfd68bVleG9T5GGsGPjJrLAUpR5PZIrhBnIaRTQRjqdJSsIKkOP6OAIFbj7GOrcudc5pNjZ+geV2g==}
    engines: {node: '>=6'}
    dev: true

  /pinkie-promise/2.0.1:
    resolution: {integrity: sha512-0Gni6D4UcLTbv9c57DfxDGdr41XfgUjqWZu492f0cIGr16zDU06BWP/RAEvOuo7CQ0CNjHaLlM59YJJFm3NWlw==}
    engines: {node: '>=0.10.0'}
    dependencies:
      pinkie: 2.0.4
    dev: true

  /pinkie/2.0.4:
    resolution: {integrity: sha512-MnUuEycAemtSaeFSjXKW/aroV7akBbY+Sv+RkyqFjgAe73F+MR0TBWKBRDkmfWq/HiFmdavfZ1G7h4SPZXaCSg==}
    engines: {node: '>=0.10.0'}
    dev: true

  /pkg-dir/4.2.0:
    resolution: {integrity: sha512-HRDzbaKjC+AOWVXxAU/x54COGeIv9eb+6CkDSQoNTt4XyWoIJvuPsXizxu/Fr23EiekbtZwmh1IcIG/l/a10GQ==}
    engines: {node: '>=8'}
    dependencies:
      find-up: 4.1.0
    dev: true

  /pkg-types/1.0.1:
    resolution: {integrity: sha512-jHv9HB+Ho7dj6ItwppRDDl0iZRYBD0jsakHXtFgoLr+cHSF6xC+QL54sJmWxyGxOLYSHm0afhXhXcQDQqH9z8g==}
    dependencies:
      jsonc-parser: 3.2.0
      mlly: 1.0.0
      pathe: 1.0.0
    dev: true

  /playwright-core/1.29.1:
    resolution: {integrity: sha512-20Ai3d+lMkWpI9YZYlxk8gxatfgax5STW8GaMozAHwigLiyiKQrdkt7gaoT9UQR8FIVDg6qVXs9IoZUQrDjIIg==}
    engines: {node: '>=14'}
    hasBin: true
    dev: true

  /postcss/8.4.14:
    resolution: {integrity: sha512-E398TUmfAYFPBSdzgeieK2Y1+1cpdxJx8yXbK/m57nRhKSmk1GB2tO4lbLBtlkfPQTDKfe4Xqv1ASWPpayPEig==}
    engines: {node: ^10 || ^12 || >=14}
    dependencies:
      nanoid: 3.3.4
      picocolors: 1.0.0
      source-map-js: 1.0.2

  /postcss/8.4.21:
    resolution: {integrity: sha512-tP7u/Sn/dVxK2NnruI4H9BG+x+Wxz6oeZ1cJ8P6G/PZY0IKk4k/63TDsQf2kQq3+qoJeLm2kIBUNlZe3zgb4Zg==}
    engines: {node: ^10 || ^12 || >=14}
    dependencies:
      nanoid: 3.3.4
      picocolors: 1.0.0
      source-map-js: 1.0.2
    dev: true

  /preferred-pm/3.0.3:
    resolution: {integrity: sha512-+wZgbxNES/KlJs9q40F/1sfOd/j7f1O9JaHcW5Dsn3aUUOZg3L2bjpVUcKV2jvtElYfoTuQiNeMfQJ4kwUAhCQ==}
    engines: {node: '>=10'}
    dependencies:
      find-up: 5.0.0
      find-yarn-workspace-root2: 1.2.16
      path-exists: 4.0.0
      which-pm: 2.0.0
    dev: true

  /prelude-ls/1.2.1:
    resolution: {integrity: sha512-vkcDPrRZo1QZLbn5RLGPpg/WmIQ65qoWWhcGKf/b5eplkkarX0m9z8ppCat4mlOqUsWpyNuYgO3VRyrYHSzX5g==}
    engines: {node: '>= 0.8.0'}
    dev: true

  /prettier-linter-helpers/1.0.0:
    resolution: {integrity: sha512-GbK2cP9nraSSUF9N2XwUwqfzlAFlMNYYl+ShE/V+H8a9uNl/oUqB1w2EL54Jh0OlyRSd8RfWYJ3coVS4TROP2w==}
    engines: {node: '>=6.0.0'}
    dependencies:
      fast-diff: 1.2.0
    dev: true

  /prettier/2.7.1:
    resolution: {integrity: sha512-ujppO+MkdPqoVINuDFDRLClm7D78qbDt0/NR+wp5FqEZOoTNAjPHWj17QRhu7geIHJfcNhRk1XVQmF8Bp3ye+g==}
    engines: {node: '>=10.13.0'}

  /pretty-bytes/5.6.0:
    resolution: {integrity: sha512-FFw039TmrBqFK8ma/7OL3sDz/VytdtJr044/QUJtH0wK9lb9jLq9tJyIxUwtQJHwar2BqtiA4iCWSwo9JLkzFg==}
    engines: {node: '>=6'}
    dev: true

  /process-nextick-args/2.0.1:
    resolution: {integrity: sha512-3ouUOpQhtgrbOa17J7+uxOTpITYWaGP7/AhoR3+A+/1e9skrzelGi/dXzEYyvbxubEF6Wn2ypscTKiKJFFn1ag==}
    dev: false

  /prop-types/15.8.1:
    resolution: {integrity: sha512-oj87CgZICdulUohogVAR7AjlC0327U4el4L6eAvOqCeudMDVU0NThNaV+b9Df4dXgSP1gXMTnPdhfe/2qDH5cg==}
    dependencies:
      loose-envify: 1.4.0
      object-assign: 4.1.1
      react-is: 16.13.1

  /protobufjs/6.11.3:
    resolution: {integrity: sha512-xL96WDdCZYdU7Slin569tFX712BxsxslWwAfAhCYjQKGTq7dAU91Lomy6nLLhh/dyGhk/YH4TwTSRxTzhuHyZg==}
    hasBin: true
    requiresBuild: true
    dependencies:
      '@protobufjs/aspromise': 1.1.2
      '@protobufjs/base64': 1.1.2
      '@protobufjs/codegen': 2.0.4
      '@protobufjs/eventemitter': 1.1.0
      '@protobufjs/fetch': 1.1.0
      '@protobufjs/float': 1.0.2
      '@protobufjs/inquire': 1.1.0
      '@protobufjs/path': 1.1.2
      '@protobufjs/pool': 1.1.0
      '@protobufjs/utf8': 1.1.0
      '@types/long': 4.0.2
      '@types/node': 18.11.18
      long: 4.0.0
    dev: false

  /protobufjs/7.1.2:
    resolution: {integrity: sha512-4ZPTPkXCdel3+L81yw3dG6+Kq3umdWKh7Dc7GW/CpNk4SX3hK58iPCWeCyhVTDrbkNeKrYNZ7EojM5WDaEWTLQ==}
    engines: {node: '>=12.0.0'}
    requiresBuild: true
    dependencies:
      '@protobufjs/aspromise': 1.1.2
      '@protobufjs/base64': 1.1.2
      '@protobufjs/codegen': 2.0.4
      '@protobufjs/eventemitter': 1.1.0
      '@protobufjs/fetch': 1.1.0
      '@protobufjs/float': 1.0.2
      '@protobufjs/inquire': 1.1.0
      '@protobufjs/path': 1.1.2
      '@protobufjs/pool': 1.1.0
      '@protobufjs/utf8': 1.1.0
      '@types/node': 18.11.18
      long: 5.2.1
    dev: false

  /pseudomap/1.0.2:
    resolution: {integrity: sha512-b/YwNhb8lk1Zz2+bXXpS/LK9OisiZZ1SNsSLxN1x2OXVEhW2Ckr/7mWE5vrC1ZTiJlD9g19jWszTmJsB+oEpFQ==}
    dev: true

  /punycode/2.1.1:
    resolution: {integrity: sha512-XRsRjdf+j5ml+y/6GKHPZbrF/8p2Yga0JPtdqTIY2Xe5ohJPD9saDJJLPvp9+NSBprVvevdXZybnj2cv8OEd0A==}
    engines: {node: '>=6'}
    dev: true

  /queue-microtask/1.2.3:
    resolution: {integrity: sha512-NuaNSa6flKT5JaSYQzJok04JzTL1CA6aGhv5rfLW3PgqA+M2ChpZQnAC8h8i4ZFkBS8X5RqkDBHA7r4hej3K9A==}

  /quick-lru/4.0.1:
    resolution: {integrity: sha512-ARhCpm70fzdcvNQfPoy49IaanKkTlRWF2JMzqhcJbhSFRZv7nPTvZJdcY7301IPmvW+/p0RgIWnQDLJxifsQ7g==}
    engines: {node: '>=8'}
    dev: true

  /quick-lru/5.1.1:
    resolution: {integrity: sha512-WuyALRjWPDGtt/wzJiadO5AXY+8hZ80hVpe6MyivgraREW751X3SbhRvG3eLKOYN+8VEvqLcf3wdnt44Z4S4SA==}
    engines: {node: '>=10'}
    dev: true

  /quill-cursors/4.0.0:
    resolution: {integrity: sha512-nCwCZtQPl4EnxJSheHtb067Jo48A6mc8/t7waGSLqXvbE68a5vHBFfMOQPZI7jxjksbDhpfzQta3a3/MoPvKzQ==}
    dev: false

  /quill-delta/3.6.3:
    resolution: {integrity: sha512-wdIGBlcX13tCHOXGMVnnTVFtGRLoP0imqxM696fIPwIf5ODIYUHIvHbZcyvGlZFiFhK5XzDC2lpjbxRhnM05Tg==}
    engines: {node: '>=0.10'}
    dependencies:
      deep-equal: 1.1.1
      extend: 3.0.2
      fast-diff: 1.1.2
    dev: false

  /quill/1.3.7:
    resolution: {integrity: sha512-hG/DVzh/TiknWtE6QmWAF/pxoZKYxfe3J/d/+ShUWkDvvkZQVTPeVmUJVu1uE6DDooC4fWTiCLh84ul89oNz5g==}
    dependencies:
      clone: 2.1.2
      deep-equal: 1.1.1
      eventemitter3: 2.0.3
      extend: 3.0.2
      parchment: 1.1.4
      quill-delta: 3.6.3
    dev: false

  /randombytes/2.1.0:
    resolution: {integrity: sha512-vYl3iOX+4CKUWuxGi9Ukhie6fsqXqS9FE2Zaic4tNFD2N2QQaXOMFbuKK4QmDHC0JO6B1Zp41J0LpT0oR68amQ==}
    dependencies:
      safe-buffer: 5.2.1

  /raw-loader/4.0.2:
    resolution: {integrity: sha512-ZnScIV3ag9A4wPX/ZayxL/jZH+euYb6FcUinPcgiQW0+UBtEv0O6Q3lGd3cqJ+GHH+rksEv3Pj99oxJ3u3VIKA==}
    engines: {node: '>= 10.13.0'}
    peerDependencies:
      webpack: ^4.0.0 || ^5.0.0
    dependencies:
      loader-utils: 2.0.4
      schema-utils: 3.1.1
    dev: true

  /react-dom/18.2.0_react@18.2.0:
    resolution: {integrity: sha512-6IMTriUmvsjHUjNtEDudZfuDQUoWXVxKHhlEGSk81n4YFS+r/Kl99wXiwlVXtPBtJenozv2P+hxDsw9eA7Xo6g==}
    peerDependencies:
      react: ^18.2.0
    dependencies:
      loose-envify: 1.4.0
      react: 18.2.0
      scheduler: 0.23.0

  /react-i18next/11.18.6_vfm63zmruocgezzfl2v26zlzpy:
    resolution: {integrity: sha512-yHb2F9BiT0lqoQDt8loZ5gWP331GwctHz9tYQ8A2EIEUu+CcEdjBLQWli1USG3RdWQt3W+jqQLg/d4rrQR96LA==}
    peerDependencies:
      i18next: '>= 19.0.0'
      react: '>= 16.8.0'
      react-dom: '*'
      react-native: '*'
    peerDependenciesMeta:
      react-dom:
        optional: true
      react-native:
        optional: true
    dependencies:
      '@babel/runtime': 7.19.0
      html-parse-stringify: 3.0.1
      i18next: 21.10.0
      react: 18.2.0
      react-dom: 18.2.0_react@18.2.0
    dev: false

  /react-is/16.13.1:
    resolution: {integrity: sha512-24e6ynE2H+OKt4kqsOvNd8kBpV65zoxbA4BVsEOB3ARVWQki/DHzaUoC5KuON/BiccDaCCTZBuOcfZs70kR8bQ==}

  /react-is/18.2.0:
    resolution: {integrity: sha512-xWGDIW6x921xtzPkhiULtthJHoJvBbF3q26fzloPCK0hsvxtPVelvftw3zjbHWSkR2km9Z+4uxbDDK/6Zw9B8w==}
    dev: false

  /react-remove-scroll-bar/2.3.4_w5j4k42lgipnm43s3brx6h3c34:
    resolution: {integrity: sha512-63C4YQBUt0m6ALadE9XV56hV8BgJWDmmTPY758iIJjfQKt2nYwoUrPk0LXRXcB/yIj82T1/Ixfdpdk68LwIB0A==}
    engines: {node: '>=10'}
    peerDependencies:
      '@types/react': ^16.8.0 || ^17.0.0 || ^18.0.0
      react: ^16.8.0 || ^17.0.0 || ^18.0.0
    peerDependenciesMeta:
      '@types/react':
        optional: true
    dependencies:
      '@types/react': 18.0.20
      react: 18.2.0
      react-style-singleton: 2.2.1_w5j4k42lgipnm43s3brx6h3c34
      tslib: 2.4.0
    dev: false

  /react-remove-scroll/2.5.4_w5j4k42lgipnm43s3brx6h3c34:
    resolution: {integrity: sha512-xGVKJJr0SJGQVirVFAUZ2k1QLyO6m+2fy0l8Qawbp5Jgrv3DeLalrfMNBFSlmz5kriGGzsVBtGVnf4pTKIhhWA==}
    engines: {node: '>=10'}
    peerDependencies:
      '@types/react': ^16.8.0 || ^17.0.0 || ^18.0.0
      react: ^16.8.0 || ^17.0.0 || ^18.0.0
    peerDependenciesMeta:
      '@types/react':
        optional: true
    dependencies:
      '@types/react': 18.0.20
      react: 18.2.0
      react-remove-scroll-bar: 2.3.4_w5j4k42lgipnm43s3brx6h3c34
      react-style-singleton: 2.2.1_w5j4k42lgipnm43s3brx6h3c34
      tslib: 2.4.0
      use-callback-ref: 1.3.0_w5j4k42lgipnm43s3brx6h3c34
      use-sidecar: 1.1.2_w5j4k42lgipnm43s3brx6h3c34
    dev: false

  /react-style-singleton/2.2.1_w5j4k42lgipnm43s3brx6h3c34:
    resolution: {integrity: sha512-ZWj0fHEMyWkHzKYUr2Bs/4zU6XLmq9HsgBURm7g5pAVfyn49DgUiNgY2d4lXRlYSiCif9YBGpQleewkcqddc7g==}
    engines: {node: '>=10'}
    peerDependencies:
      '@types/react': ^16.8.0 || ^17.0.0 || ^18.0.0
      react: ^16.8.0 || ^17.0.0 || ^18.0.0
    peerDependenciesMeta:
      '@types/react':
        optional: true
    dependencies:
      '@types/react': 18.0.20
      get-nonce: 1.0.1
      invariant: 2.2.4
      react: 18.2.0
      tslib: 2.4.0
    dev: false

  /react-transition-group/4.4.5_biqbaboplfbrettd7655fr4n2y:
    resolution: {integrity: sha512-pZcd1MCJoiKiBR2NRxeCRg13uCXbydPnmB4EOeRrY7480qNWO8IIgQG6zlDkm6uRMsURXPuKq0GWtiM59a5Q6g==}
    peerDependencies:
      react: '>=16.6.0'
      react-dom: '>=16.6.0'
    dependencies:
      '@babel/runtime': 7.19.0
      dom-helpers: 5.2.1
      loose-envify: 1.4.0
      prop-types: 15.8.1
      react: 18.2.0
      react-dom: 18.2.0_react@18.2.0
    dev: false

  /react/18.2.0:
    resolution: {integrity: sha512-/3IjMdb2L9QbBdWiW5e3P2/npwMBaU9mHCSCUzNln0ZCYbcfTsGbTJrU/kGemdH2IWmB2ioZ+zkxtmq6g09fGQ==}
    engines: {node: '>=0.10.0'}
    dependencies:
      loose-envify: 1.4.0

  /read-pkg-up/7.0.1:
    resolution: {integrity: sha512-zK0TB7Xd6JpCLmlLmufqykGE+/TlOePD6qKClNW7hHDKFh/J7/7gCWGR7joEQEW1bKq3a3yUZSObOoWLFQ4ohg==}
    engines: {node: '>=8'}
    dependencies:
      find-up: 4.1.0
      read-pkg: 5.2.0
      type-fest: 0.8.1
    dev: true

  /read-pkg/5.2.0:
    resolution: {integrity: sha512-Ug69mNOpfvKDAc2Q8DRpMjjzdtrnv9HcSMX+4VsZxD1aZ6ZzrIE7rlzXBtWTyhULSMKg076AW6WR5iZpD0JiOg==}
    engines: {node: '>=8'}
    dependencies:
      '@types/normalize-package-data': 2.4.1
      normalize-package-data: 2.5.0
      parse-json: 5.2.0
      type-fest: 0.6.0
    dev: true

  /read-yaml-file/1.1.0:
    resolution: {integrity: sha512-VIMnQi/Z4HT2Fxuwg5KrY174U1VdUIASQVWXXyqtNRtxSr9IYkn1rsI6Tb6HsrHCmB7gVpNwX6JxPTHcH6IoTA==}
    engines: {node: '>=6'}
    dependencies:
      graceful-fs: 4.2.10
      js-yaml: 3.14.1
      pify: 4.0.1
      strip-bom: 3.0.0
    dev: true

  /readable-stream/1.0.34:
    resolution: {integrity: sha512-ok1qVCJuRkNmvebYikljxJA/UEsKwLl2nI1OmaqAu4/UE+h0wKCHok4XkL/gvi39OacXvw59RJUOFUkDib2rHg==}
    dependencies:
      core-util-is: 1.0.3
      inherits: 2.0.4
      isarray: 0.0.1
      string_decoder: 0.10.31
    dev: false

  /readable-stream/2.3.7:
    resolution: {integrity: sha512-Ebho8K4jIbHAxnuxi7o42OrZgF/ZTNcsZj6nRKyUmkhLFq8CHItp/fy6hQZuZmP/n3yZ9VBUbp4zz/mX8hmYPw==}
    dependencies:
      core-util-is: 1.0.3
      inherits: 2.0.4
      isarray: 1.0.0
      process-nextick-args: 2.0.1
      safe-buffer: 5.1.2
      string_decoder: 1.1.1
      util-deprecate: 1.0.2
    dev: false

  /readable-stream/3.6.0:
    resolution: {integrity: sha512-BViHy7LKeTz4oNnkcLJ+lVSL6vpiFeX6/d3oSH8zCW7UxP2onchk+vTGB143xuFjHS3deTgkKoXXymXqymiIdA==}
    engines: {node: '>= 6'}
    dependencies:
      inherits: 2.0.4
      string_decoder: 1.3.0
      util-deprecate: 1.0.2
    dev: false

  /realistic-structured-clone/3.0.0:
    resolution: {integrity: sha512-rOjh4nuWkAqf9PWu6JVpOWD4ndI+JHfgiZeMmujYcPi+fvILUu7g6l26TC1K5aBIp34nV+jE1cDO75EKOfHC5Q==}
    dependencies:
      domexception: 1.0.1
      typeson: 6.1.0
      typeson-registry: 1.0.0-alpha.39
    dev: true

  /redent/3.0.0:
    resolution: {integrity: sha512-6tDA8g98We0zd0GvVeMT9arEOnTw9qM03L9cJXaCjrip1OO764RDBLBfrB4cwzNGDj5OA5ioymC9GkizgWJDUg==}
    engines: {node: '>=8'}
    dependencies:
      indent-string: 4.0.0
      strip-indent: 3.0.0
    dev: true

  /regenerate-unicode-properties/10.1.0:
    resolution: {integrity: sha512-d1VudCLoIGitcU/hEg2QqvyGZQmdC0Lf8BqdOMXGFSvJP4bNV1+XqbPQeHHLD51Jh4QJJ225dlIFvY4Ly6MXmQ==}
    engines: {node: '>=4'}
    dependencies:
      regenerate: 1.4.2
    dev: true

  /regenerate/1.4.2:
    resolution: {integrity: sha512-zrceR/XhGYU/d/opr2EKO7aRHUeiBI8qjtfHqADTwZd6Szfy16la6kqD0MIUs5z5hx6AaKa+PixpPrR289+I0A==}
    dev: true

  /regenerator-runtime/0.13.11:
    resolution: {integrity: sha512-kY1AZVr2Ra+t+piVaJ4gxaFaReZVH40AKNo7UCX6W+dEwBo/2oZJzqfuN1qLq1oL45o56cPaTXELwrTh8Fpggg==}

  /regenerator-runtime/0.13.9:
    resolution: {integrity: sha512-p3VT+cOEgxFsRRA9X4lkI1E+k2/CtnKtU4gcxyaCUreilL/vqI6CdZ3wxVUx3UOUg+gnUOQQcRI7BmSI656MYA==}

  /regenerator-transform/0.15.1:
    resolution: {integrity: sha512-knzmNAcuyxV+gQCufkYcvOqX/qIIfHLv0u5x79kRxuGojfYVky1f15TzZEu2Avte8QGepvUNTnLskf8E6X6Vyg==}
    dependencies:
      '@babel/runtime': 7.20.7
    dev: true

  /regexp.prototype.flags/1.4.3:
    resolution: {integrity: sha512-fjggEOO3slI6Wvgjwflkc4NFRCTZAu5CnNfBd5qOMYhWdn67nJBBu34/TkD++eeFmd8C9r9jfXJ27+nSiRkSUA==}
    engines: {node: '>= 0.4'}
    dependencies:
      call-bind: 1.0.2
      define-properties: 1.1.4
      functions-have-names: 1.2.3

  /regexpp/3.2.0:
    resolution: {integrity: sha512-pq2bWo9mVD43nbts2wGv17XLiNLya+GklZ8kaDLV2Z08gDCsGpnKn9BFMepvWuHCbyVvY7J5o5+BVvoQbmlJLg==}
    engines: {node: '>=8'}
    dev: true

  /regexpu-core/5.2.2:
    resolution: {integrity: sha512-T0+1Zp2wjF/juXMrMxHxidqGYn8U4R+zleSJhX9tQ1PUsS8a9UtYfbsF9LdiVgNX3kiX8RNaKM42nfSgvFJjmw==}
    engines: {node: '>=4'}
    dependencies:
      regenerate: 1.4.2
      regenerate-unicode-properties: 10.1.0
      regjsgen: 0.7.1
      regjsparser: 0.9.1
      unicode-match-property-ecmascript: 2.0.0
      unicode-match-property-value-ecmascript: 2.1.0
    dev: true

  /regjsgen/0.7.1:
    resolution: {integrity: sha512-RAt+8H2ZEzHeYWxZ3H2z6tF18zyyOnlcdaafLrm21Bguj7uZy6ULibiAFdXEtKQY4Sy7wDTwDiOazasMLc4KPA==}
    dev: true

  /regjsparser/0.9.1:
    resolution: {integrity: sha512-dQUtn90WanSNl+7mQKcXAgZxvUe7Z0SqXlgzv0za4LwiUhyzBC58yQO3liFoUgu8GiJVInAhJjkj1N0EtQ5nkQ==}
    hasBin: true
    dependencies:
      jsesc: 0.5.0
    dev: true

  /require-directory/2.1.1:
    resolution: {integrity: sha512-fGxEI7+wsG9xrvdjsrlmL22OMTTiHRwAMroiEeMgq8gzoLC/PQr7RsRDSTLUg/bZAZtF+TVIkHc6/4RIKrui+Q==}
    engines: {node: '>=0.10.0'}

  /require-from-string/2.0.2:
    resolution: {integrity: sha512-Xf0nWe6RseziFMu+Ap9biiUbmplq6S9/p+7w7YXP/JBHhrUDDUhwa+vANyubuqfZWTveU//DYVGsDG7RKL/vEw==}
    engines: {node: '>=0.10.0'}
    dev: true

  /require-main-filename/2.0.0:
    resolution: {integrity: sha512-NKN5kMDylKuldxYLSUfrbo5Tuzh4hd+2E8NPPX02mZtn1VuREQToYe/ZdlJy+J3uCpfaiGF05e7B8W0iXbQHmg==}
    dev: true

  /resolve-alpn/1.2.1:
    resolution: {integrity: sha512-0a1F4l73/ZFZOakJnQ3FvkJ2+gSTQWz/r2KE5OdDY0TxPm5h4GkqkWWfM47T7HsbnOtcJVEF4epCVy6u7Q3K+g==}
    dev: true

  /resolve-from/4.0.0:
    resolution: {integrity: sha512-pb/MYmXstAkysRFx8piNI1tGFNQIFA3vkE3Gq4EuA1dF6gHp/+vgZqsCGJapvy8N3Q+4o7FwvquPJcnZ7RYy4g==}
    engines: {node: '>=4'}

  /resolve-from/5.0.0:
    resolution: {integrity: sha512-qYg9KP24dD5qka9J47d0aVky0N+b4fTU89LN9iDnjB5waksiC49rvMB0PrUJQGoTmH50XPiqOvAjDfaijGxYZw==}
    engines: {node: '>=8'}
    dev: true

  /resolve/1.22.1:
    resolution: {integrity: sha512-nBpuuYuY5jFsli/JIs1oldw6fOQCBioohqWZg/2hiaOybXOft4lonv85uDOKXdf8rhyK159cxU5cDcK/NKk8zw==}
    dependencies:
      is-core-module: 2.10.0
      path-parse: 1.0.7
      supports-preserve-symlinks-flag: 1.0.0

  /resolve/2.0.0-next.4:
    resolution: {integrity: sha512-iMDbmAWtfU+MHpxt/I5iWI7cY6YVEZUQ3MBgPQ++XD1PELuJHIl82xBmObyP2KyQmkNB2dsqF7seoQQiAn5yDQ==}
    dependencies:
      is-core-module: 2.10.0
      path-parse: 1.0.7
      supports-preserve-symlinks-flag: 1.0.0
    dev: true

  /responselike/3.0.0:
    resolution: {integrity: sha512-40yHxbNcl2+rzXvZuVkrYohathsSJlMTXKryG5y8uciHv1+xDLHQpgjG64JUO9nrEq2jGLH6IZ8BcZyw3wrweg==}
    engines: {node: '>=14.16'}
    dependencies:
      lowercase-keys: 3.0.0
    dev: true

  /restore-cursor/3.1.0:
    resolution: {integrity: sha512-l+sSefzHpj5qimhFSE5a8nufZYAM3sBSVMAPtYkmC+4EH2anSGaEMXSD0izRQbu9nfyQ9y5JrVmp7E8oZrUjvA==}
    engines: {node: '>=8'}
    dependencies:
      onetime: 5.1.2
      signal-exit: 3.0.7
    dev: true

  /reusify/1.0.4:
    resolution: {integrity: sha512-U9nH88a3fc/ekCF1l0/UP1IosiuIjyTh7hBvXVMHYgVcfGvt897Xguj2UOLDeI5BG2m7/uwyaLVT6fbtCwTyzw==}
    engines: {iojs: '>=1.0.0', node: '>=0.10.0'}
    dev: true

  /rfdc/1.3.0:
    resolution: {integrity: sha512-V2hovdzFbOi77/WajaSMXk2OLm+xNIeQdMMuB7icj7bk6zi2F8GGAxigcnDFpJHbNyNcgyJDiP+8nOrY5cZGrA==}
    dev: true

  /rimraf/2.7.1:
    resolution: {integrity: sha512-uWjbaKIK3T1OSVptzX7Nl6PvQ3qAGtKEtVRjRuazjfL3Bx5eI409VZSqgND+4UNnmzLVdPj9FqFJNPqBZFve4w==}
    hasBin: true
    dependencies:
      glob: 7.2.3
    dev: true

  /rimraf/3.0.2:
    resolution: {integrity: sha512-JZkJMZkAGFFPP2YqXZXPbMlMBgsxzE8ILs4lMIX/2o0L9UBw9O/Y3o6wFw/i9YLapcUJWwqbi3kdxIPdC62TIA==}
    dependencies:
      glob: 7.2.3
    dev: true

  /rollup-plugin-terser/7.0.2_rollup@2.79.1:
    resolution: {integrity: sha512-w3iIaU4OxcF52UUXiZNsNeuXIMDvFrr+ZXK6bFZ0Q60qyVfq4uLptoS4bbq3paG3x216eQllFZX7zt6TIImguQ==}
    deprecated: This package has been deprecated and is no longer maintained. Please use @rollup/plugin-terser
    peerDependencies:
      rollup: ^2.0.0
    dependencies:
      '@babel/code-frame': 7.18.6
      jest-worker: 26.6.2
      rollup: 2.79.1
      serialize-javascript: 4.0.0
      terser: 5.16.1
    dev: true

  /rollup/2.79.1:
    resolution: {integrity: sha512-uKxbd0IhMZOhjAiD5oAFp7BqvkA4Dv47qpOCtaNvng4HBwdbWtdOh8f5nZNuk2rp51PMGk3bzfWu5oayNEuYnw==}
    engines: {node: '>=10.0.0'}
    hasBin: true
    optionalDependencies:
      fsevents: 2.3.2
    dev: true

  /rollup/3.9.1:
    resolution: {integrity: sha512-GswCYHXftN8ZKGVgQhTFUJB/NBXxrRGgO2NCy6E8s1rwEJ4Q9/VttNqcYfEvx4dTo4j58YqdC3OVztPzlKSX8w==}
    engines: {node: '>=14.18.0', npm: '>=8.0.0'}
    hasBin: true
    optionalDependencies:
      fsevents: 2.3.2
    dev: true

  /run-parallel/1.2.0:
    resolution: {integrity: sha512-5l4VyZR86LZ/lDxZTR6jqL8AFE2S0IFLMP26AbjsLVADxHdhB/c0GUsH+y39UfCi3dzz8OlQuPmnaJOMoDHQBA==}
    dependencies:
      queue-microtask: 1.2.3
    dev: true

  /rxjs/7.8.0:
    resolution: {integrity: sha512-F2+gxDshqmIub1KdvZkaEfGDwLNpPvk9Fs6LD/MyQxNgMds/WH9OdDDXOmxUZpME+iSK3rQCctkL0DYyytUqMg==}
    dependencies:
      tslib: 2.4.0
    dev: true

  /safari-14-idb-fix/3.0.0:
    resolution: {integrity: sha512-eBNFLob4PMq8JA1dGyFn6G97q3/WzNtFK4RnzT1fnLq+9RyrGknzYiM/9B12MnKAxuj1IXr7UKYtTNtjyKMBog==}
    dev: false

  /safe-buffer/5.1.2:
    resolution: {integrity: sha512-Gd2UZBJDkXlY7GbJxfsE8/nvKkUEU1G38c1siN6QP6a9PT9MmHB8GnpscSmMJSoF8LOIrt8ud/wPtojys4G6+g==}
    dev: false

  /safe-buffer/5.2.1:
    resolution: {integrity: sha512-rp3So07KcdmmKbGvgaNxQSJr7bGVSVk5S9Eq1F+ppbRo70+YeaDxkw5Dd8NPN+GD6bjnYm2VuPuCXmpuYvmCXQ==}

  /safer-buffer/2.1.2:
    resolution: {integrity: sha512-YZo3K82SD7Riyi0E1EQPojLz7kpepnSQI9IyPbHHg1XXXevb5dJI7tpyN2ADxGcQbHG7vcyRHk0cbwqcQriUtg==}

  /scheduler/0.23.0:
    resolution: {integrity: sha512-CtuThmgHNg7zIZWAXi3AsyIzA3n4xx7aNyjwC2VJldO2LMVDhFK+63xGqq6CsJH4rTAt6/M+N4GhZiDYPx9eUw==}
    dependencies:
      loose-envify: 1.4.0

  /schema-utils/2.7.1:
    resolution: {integrity: sha512-SHiNtMOUGWBQJwzISiVYKu82GiV4QYGePp3odlY1tuKO7gPtphAT5R/py0fA6xtbgLL/RvtJZnU9b8s0F1q0Xg==}
    engines: {node: '>= 8.9.0'}
    dependencies:
      '@types/json-schema': 7.0.11
      ajv: 6.12.6
      ajv-keywords: 3.5.2_ajv@6.12.6
    dev: true

  /schema-utils/3.1.1:
    resolution: {integrity: sha512-Y5PQxS4ITlC+EahLuXaY86TXfR7Dc5lw294alXOq86JAHCihAIZfqv8nNCWvaEJvaC51uN9hbLGeV0cFBdH+Fw==}
    engines: {node: '>= 10.13.0'}
    dependencies:
      '@types/json-schema': 7.0.11
      ajv: 6.12.6
      ajv-keywords: 3.5.2_ajv@6.12.6
    dev: true

  /semver/5.7.1:
    resolution: {integrity: sha512-sauaDf/PZdVgrLTNYHRtpXa1iRiKcaebiKQ1BJdpQlWH2lCvexQdX55snPFyK7QzpudqbCI0qXFfOasHdyNDGQ==}
    hasBin: true
    dev: true

  /semver/6.3.0:
    resolution: {integrity: sha512-b39TBaTSfV6yBrapU89p5fKekE2m/NwnDocOVruQFS1/veMgdzuPcnOM34M6CwxW8jH/lxEa5rBoDeUwu5HHTw==}
    hasBin: true
    dev: true

  /semver/7.3.7:
    resolution: {integrity: sha512-QlYTucUYOews+WeEujDoEGziz4K6c47V/Bd+LjSSYcA94p+DmINdf7ncaUinThfvZyu13lN9OY1XDxt8C0Tw0g==}
    engines: {node: '>=10'}
    hasBin: true
    dependencies:
      lru-cache: 6.0.0
    dev: true

  /serialize-javascript/4.0.0:
    resolution: {integrity: sha512-GaNA54380uFefWghODBWEGisLZFj00nS5ACs6yHa9nLqlLpVLO8ChDGeKRjZnV4Nh4n0Qi7nhYZD/9fCPzEqkw==}
    dependencies:
      randombytes: 2.1.0
    dev: true

  /serialize-javascript/6.0.0:
    resolution: {integrity: sha512-Qr3TosvguFt8ePWqsvRfrKyQXIiW+nGbYpy8XK24NQHE83caxWt+mIymTT19DGFbNWNLfEwsrkSmN64lVWB9ag==}
    dependencies:
      randombytes: 2.1.0
    dev: true

  /set-blocking/2.0.0:
    resolution: {integrity: sha512-KiKBS8AnWGEyLzofFfmvKwpdPzqiy16LvQfK3yv/fVH7Bj13/wl3JSR1J+rfgRE9q7xUJK4qvgS8raSOeLUehw==}
    dev: true

  /shebang-command/1.2.0:
    resolution: {integrity: sha512-EV3L1+UQWGor21OmnvojK36mhg+TyIKDh3iFBKBohr5xeXIhNBcx8oWdgkTEEQ+BEFFYdLRuqMfd5L84N1V5Vg==}
    engines: {node: '>=0.10.0'}
    dependencies:
      shebang-regex: 1.0.0
    dev: true

  /shebang-command/2.0.0:
    resolution: {integrity: sha512-kHxr2zZpYtdmrN1qDjrrX/Z1rR1kG8Dx+gkpK1G4eXmvXswmcE1hTWBWYUzlraYw1/yZp6YuDY77YtvbN0dmDA==}
    engines: {node: '>=8'}
    dependencies:
      shebang-regex: 3.0.0
    dev: true

  /shebang-regex/1.0.0:
    resolution: {integrity: sha512-wpoSFAxys6b2a2wHZ1XpDSgD7N9iVjg29Ph9uV/uaP9Ex/KXlkTZTeddxDPSYQpgvzKLGJke2UU0AzoGCjNIvQ==}
    engines: {node: '>=0.10.0'}
    dev: true

  /shebang-regex/3.0.0:
    resolution: {integrity: sha512-7++dFhtcx3353uBaq8DDR4NuxBetBzC7ZQOhmTQInHEd6bSrXdiEyzCvG07Z44UYdLShWUyXt5M/yhz8ekcb1A==}
    engines: {node: '>=8'}
    dev: true

  /side-channel/1.0.4:
    resolution: {integrity: sha512-q5XPytqFEIKHkGdiMIrY10mvLRvnQh42/+GoBlFW3b2LXLE2xxJpZFdm94we0BaoV3RwJyGqg5wS7epxTv0Zvw==}
    dependencies:
      call-bind: 1.0.2
      get-intrinsic: 1.1.3
      object-inspect: 1.12.2
    dev: true

  /signal-exit/3.0.7:
    resolution: {integrity: sha512-wnD2ZE+l+SPC/uoS0vXeE9L1+0wuaMqKlfz9AMUo38JsyLSBWSFcHR1Rri62LZc12vLr1gb3jl7iwQhgwpAbGQ==}
    dev: true

  /simple-peer/9.11.1:
    resolution: {integrity: sha512-D1SaWpOW8afq1CZGWB8xTfrT3FekjQmPValrqncJMX7QFl8YwhrPTZvMCANLtgBwwdS+7zURyqxDDEmY558tTw==}
    dependencies:
      buffer: 6.0.3
      debug: 4.3.4
      err-code: 3.0.1
      get-browser-rtc: 1.1.0
      queue-microtask: 1.2.3
      randombytes: 2.1.0
      readable-stream: 3.6.0
    transitivePeerDependencies:
      - supports-color
    dev: false

  /slash/3.0.0:
    resolution: {integrity: sha512-g9Q1haeby36OSStwb4ntCGGGaKsaVSjQ68fBxoQcutl5fS1vuY18H3wSt3jFyFtrkx+Kz0V1G85A4MyAdDMi2Q==}
    engines: {node: '>=8'}
    dev: true

  /slice-ansi/3.0.0:
    resolution: {integrity: sha512-pSyv7bSTC7ig9Dcgbw9AuRNUb5k5V6oDudjZoMBSr13qpLBG7tB+zgCkARjq7xIUgdz5P1Qe8u+rSGdouOOIyQ==}
    engines: {node: '>=8'}
    dependencies:
      ansi-styles: 4.3.0
      astral-regex: 2.0.0
      is-fullwidth-code-point: 3.0.0
    dev: true

  /slice-ansi/4.0.0:
    resolution: {integrity: sha512-qMCMfhY040cVHT43K9BFygqYbUPFZKHOg7K73mtTWJRb8pyP3fzf4Ixd5SzdEJQ6MRUg/WBnOLxghZtKKurENQ==}
    engines: {node: '>=10'}
    dependencies:
      ansi-styles: 4.3.0
      astral-regex: 2.0.0
      is-fullwidth-code-point: 3.0.0
    dev: true

  /slice-ansi/5.0.0:
    resolution: {integrity: sha512-FC+lgizVPfie0kkhqUScwRu1O/lF6NOgJmlCgK+/LYxDCTk8sGelYaHDhFcDN+Sn3Cv+3VSa4Byeo+IMCzpMgQ==}
    engines: {node: '>=12'}
    dependencies:
      ansi-styles: 6.2.1
      is-fullwidth-code-point: 4.0.0
    dev: true

  /smartwrap/2.0.2:
    resolution: {integrity: sha512-vCsKNQxb7PnCNd2wY1WClWifAc2lwqsG8OaswpJkVJsvMGcnEntdTCDajZCkk93Ay1U3t/9puJmb525Rg5MZBA==}
    engines: {node: '>=6'}
    hasBin: true
    dependencies:
      array.prototype.flat: 1.3.0
      breakword: 1.0.5
      grapheme-splitter: 1.0.4
      strip-ansi: 6.0.1
      wcwidth: 1.0.1
      yargs: 15.4.1
    dev: true

  /source-list-map/2.0.1:
    resolution: {integrity: sha512-qnQ7gVMxGNxsiL4lEuJwe/To8UnK7fAnmbGEEH8RpLouuKbeEm0lhbQVFIrNSuB+G7tVrAlVsZgETT5nljf+Iw==}
    dev: true

  /source-map-js/1.0.2:
    resolution: {integrity: sha512-R0XvVJ9WusLiqTCEiGCmICCMplcCkIwwR11mOSD9CR5u+IXYdiseeEuXCVAjS54zqwkLcPNnmU4OeJ6tUrWhDw==}
    engines: {node: '>=0.10.0'}

  /source-map-support/0.5.21:
    resolution: {integrity: sha512-uBHU3L3czsIyYXKX88fdrGovxdSCoTGDRZ6SYXtSRxLZUzHg5P/66Ht6uoUlHu9EZod+inXhKo3qQgwXUT/y1w==}
    dependencies:
      buffer-from: 1.1.2
      source-map: 0.6.1
    dev: true

  /source-map/0.5.7:
    resolution: {integrity: sha512-LbrmJOMUSdEVxIKvdcJzQC+nQhe8FUZQTXQy6+I75skNgn3OoQ0DZA8YnFa7gp8tqtL3KPf1kmo0R5DoApeSGQ==}
    engines: {node: '>=0.10.0'}
    dev: false

  /source-map/0.6.1:
    resolution: {integrity: sha512-UjgapumWlbMhkBgzT7Ykc5YXUT46F0iKu8SGXq0bcwP5dz/h0Plj6enJqjz1Zbq2l5WaqYnrVbwWOWMyF3F47g==}
    engines: {node: '>=0.10.0'}
    dev: true

  /source-map/0.8.0-beta.0:
    resolution: {integrity: sha512-2ymg6oRBpebeZi9UUNsgQ89bhx01TcTkmNTGnNO88imTmbSgy4nfujrgVEFKWpMTEGA11EDkTt7mqObTPdigIA==}
    engines: {node: '>= 8'}
    dependencies:
      whatwg-url: 7.1.0
    dev: true

  /sourcemap-codec/1.4.8:
    resolution: {integrity: sha512-9NykojV5Uih4lgo5So5dtw+f0JgJX30KCNI8gwhz2J9A15wD0Ml6tjHKwf6fTSa6fAdVBdZeNOs9eJ71qCk8vA==}
    deprecated: Please use @jridgewell/sourcemap-codec instead
    dev: true

  /spawndamnit/2.0.0:
    resolution: {integrity: sha512-j4JKEcncSjFlqIwU5L/rp2N5SIPsdxaRsIv678+TZxZ0SRDJTm8JrxJMjE/XuiEZNEir3S8l0Fa3Ke339WI4qA==}
    dependencies:
      cross-spawn: 5.1.0
      signal-exit: 3.0.7
    dev: true

  /spdx-correct/3.1.1:
    resolution: {integrity: sha512-cOYcUWwhCuHCXi49RhFRCyJEK3iPj1Ziz9DpViV3tbZOwXD49QzIN3MpOLJNxh2qwq2lJJZaKMVw9qNi4jTC0w==}
    dependencies:
      spdx-expression-parse: 3.0.1
      spdx-license-ids: 3.0.12
    dev: true

  /spdx-exceptions/2.3.0:
    resolution: {integrity: sha512-/tTrYOC7PPI1nUAgx34hUpqXuyJG+DTHJTnIULG4rDygi4xu/tfgmq1e1cIRwRzwZgo4NLySi+ricLkZkw4i5A==}
    dev: true

  /spdx-expression-parse/3.0.1:
    resolution: {integrity: sha512-cbqHunsQWnJNE6KhVSMsMeH5H/L9EpymbzqTQ3uLwNCLZ1Q481oWaofqH7nO6V07xlXwY6PhQdQ2IedWx/ZK4Q==}
    dependencies:
      spdx-exceptions: 2.3.0
      spdx-license-ids: 3.0.12
    dev: true

  /spdx-license-ids/3.0.12:
    resolution: {integrity: sha512-rr+VVSXtRhO4OHbXUiAF7xW3Bo9DuuF6C5jH+q/x15j2jniycgKbxU09Hr0WqlSLUs4i4ltHGXqTe7VHclYWyA==}
    dev: true

  /sprintf-js/1.0.3:
    resolution: {integrity: sha512-D9cPgkvLlV3t3IzL0D0YLvGA9Ahk4PcvVwUbN0dSGr1aP0Nrt4AEnTUbuGvquEC0mA64Gqt1fzirlRs5ibXx8g==}
    dev: true

  /stream-transform/2.1.3:
    resolution: {integrity: sha512-9GHUiM5hMiCi6Y03jD2ARC1ettBXkQBoQAe7nJsPknnI0ow10aXjTnew8QtYQmLjzn974BnmWEAJgCY6ZP1DeQ==}
    dependencies:
      mixme: 0.5.4
    dev: true

  /string-argv/0.3.1:
    resolution: {integrity: sha512-a1uQGz7IyVy9YwhqjZIZu1c8JO8dNIe20xBmSS6qu9kv++k3JGzCVmprbNN5Kn+BgzD5E7YYwg1CcjuJMRNsvg==}
    engines: {node: '>=0.6.19'}
    dev: true

  /string-width/4.2.3:
    resolution: {integrity: sha512-wKyQRQpjJ0sIp62ErSZdGsjMJWsap5oRNihHhu6G7JVO/9jIB6UyevL+tXuOqrng8j/cxKTWyWUwvSTriiZz/g==}
    engines: {node: '>=8'}
    dependencies:
      emoji-regex: 8.0.0
      is-fullwidth-code-point: 3.0.0
      strip-ansi: 6.0.1

  /string-width/5.1.2:
    resolution: {integrity: sha512-HnLOCR3vjcY8beoNLtcjZ5/nxn2afmME6lhrDrebokqMap+XbeW8n9TXpPDOqdGK5qcI3oT0GKTW6wC7EMiVqA==}
    engines: {node: '>=12'}
    dependencies:
      eastasianwidth: 0.2.0
      emoji-regex: 9.2.2
      strip-ansi: 7.0.1
    dev: true

  /string.prototype.matchall/4.0.7:
    resolution: {integrity: sha512-f48okCX7JiwVi1NXCVWcFnZgADDC/n2vePlQ/KUCNqCikLLilQvwjMO8+BHVKvgzH0JB0J9LEPgxOGT02RoETg==}
    dependencies:
      call-bind: 1.0.2
      define-properties: 1.1.4
      es-abstract: 1.20.2
      get-intrinsic: 1.1.3
      has-symbols: 1.0.3
      internal-slot: 1.0.3
      regexp.prototype.flags: 1.4.3
      side-channel: 1.0.4
    dev: true

  /string.prototype.trimend/1.0.5:
    resolution: {integrity: sha512-I7RGvmjV4pJ7O3kdf+LXFpVfdNOxtCW/2C8f6jNiW4+PQchwxkCDzlk1/7p+Wl4bqFIZeF47qAHXLuHHWKAxog==}
    dependencies:
      call-bind: 1.0.2
      define-properties: 1.1.4
      es-abstract: 1.20.2
    dev: true

  /string.prototype.trimstart/1.0.5:
    resolution: {integrity: sha512-THx16TJCGlsN0o6dl2o6ncWUsdgnLRSA23rRE5pyGBw/mLr3Ej/R2LaqCtgP8VNMGZsvMWnf9ooZPyY2bHvUFg==}
    dependencies:
      call-bind: 1.0.2
      define-properties: 1.1.4
      es-abstract: 1.20.2
    dev: true

  /string_decoder/0.10.31:
    resolution: {integrity: sha512-ev2QzSzWPYmy9GuqfIVildA4OdcGLeFZQrq5ys6RtiuF+RQQiZWr8TZNyAcuVXyQRYfEO+MsoB/1BuQVhOJuoQ==}
    dev: false

  /string_decoder/1.1.1:
    resolution: {integrity: sha512-n/ShnvDi6FHbbVfviro+WojiFzv+s8MPMHBczVePfUpDJLwoLT0ht1l4YwBCbi8pJAveEEdnkHyPyTP/mzRfwg==}
    dependencies:
      safe-buffer: 5.1.2
    dev: false

  /string_decoder/1.3.0:
    resolution: {integrity: sha512-hkRX8U1WjJFd8LsDJ2yQ/wWWxaopEsABU1XfkM8A+j0+85JAGppt16cr1Whg6KIbb4okU6Mql6BOj+uup/wKeA==}
    dependencies:
      safe-buffer: 5.2.1
    dev: false

  /stringify-object/3.3.0:
    resolution: {integrity: sha512-rHqiFh1elqCQ9WPLIC8I0Q/g/wj5J1eMkyoiD6eoQApWHP0FtlK7rqnhmabL5VUY9JQCcqwwvlOaSuutekgyrw==}
    engines: {node: '>=4'}
    dependencies:
      get-own-enumerable-property-symbols: 3.0.2
      is-obj: 1.0.1
      is-regexp: 1.0.0
    dev: true

  /strip-ansi/6.0.1:
    resolution: {integrity: sha512-Y38VPSHcqkFrCpFnQ9vuSXmquuv5oXOKpGeT6aGrr3o3Gc9AlVa6JBfUSOCnbxGGZF+/0ooI7KrPuUSztUdU5A==}
    engines: {node: '>=8'}
    dependencies:
      ansi-regex: 5.0.1

  /strip-ansi/7.0.1:
    resolution: {integrity: sha512-cXNxvT8dFNRVfhVME3JAe98mkXDYN2O1l7jmcwMnOslDeESg1rF/OZMtK0nRAhiari1unG5cD4jG3rapUAkLbw==}
    engines: {node: '>=12'}
    dependencies:
      ansi-regex: 6.0.1
    dev: true

  /strip-bom/3.0.0:
    resolution: {integrity: sha512-vavAMRXOgBVNF6nyEEmL3DBK19iRpDcoIwW+swQ+CbGiu7lju6t+JklA1MHweoWtadgt4ISVUsXLyDq34ddcwA==}
    engines: {node: '>=4'}
    dev: true

  /strip-comments/2.0.1:
    resolution: {integrity: sha512-ZprKx+bBLXv067WTCALv8SSz5l2+XhpYCsVtSqlMnkAXMWDq+/ekVbl1ghqP9rUHTzv6sm/DwCOiYutU/yp1fw==}
    engines: {node: '>=10'}
    dev: true

  /strip-final-newline/3.0.0:
    resolution: {integrity: sha512-dOESqjYr96iWYylGObzd39EuNTa5VJxyvVAEm5Jnh7KGo75V43Hk1odPQkNDyXNmUR6k+gEiDVXnjB8HJ3crXw==}
    engines: {node: '>=12'}
    dev: true

  /strip-indent/3.0.0:
    resolution: {integrity: sha512-laJTa3Jb+VQpaC6DseHhF7dXVqHTfJPCRDaEbid/drOhgitgYku/letMUqOXFoWV0zIIUbjpdH2t+tYj4bQMRQ==}
    engines: {node: '>=8'}
    dependencies:
      min-indent: 1.0.1
    dev: true

  /strip-json-comments/3.1.1:
    resolution: {integrity: sha512-6fPc+R4ihwqP6N/aIv2f1gMH8lOVtWQHoqC4yK6oSDVVocumAsfCqjkXnqiYMhmMwS/mEHLp7Vehlt3ql6lEig==}
    engines: {node: '>=8'}
    dev: true

  /strip-literal/1.0.0:
    resolution: {integrity: sha512-5o4LsH1lzBzO9UFH63AJ2ad2/S2AVx6NtjOcaz+VTT2h1RiRvbipW72z8M/lxEhcPHDBQwpDrnTF7sXy/7OwCQ==}
    dependencies:
      acorn: 8.8.1
    dev: true

  /styled-jsx/5.0.7_react@18.2.0:
    resolution: {integrity: sha512-b3sUzamS086YLRuvnaDigdAewz1/EFYlHpYBP5mZovKEdQQOIIYq8lApylub3HHZ6xFjV051kkGU7cudJmrXEA==}
    engines: {node: '>= 12.0.0'}
    peerDependencies:
      '@babel/core': '*'
      babel-plugin-macros: '*'
      react: '>= 16.8.0 || 17.x.x || ^18.0.0-0'
    peerDependenciesMeta:
      '@babel/core':
        optional: true
      babel-plugin-macros:
        optional: true
    dependencies:
      react: 18.2.0
    dev: false

  /styled-jsx/5.1.1_react@18.2.0:
    resolution: {integrity: sha512-pW7uC1l4mBZ8ugbiZrcIsiIvVx1UmTfw7UkC3Um2tmfUq9Bhk8IiyEIPl6F8agHgjzku6j0xQEZbfA5uSgSaCw==}
    engines: {node: '>= 12.0.0'}
    peerDependencies:
      '@babel/core': '*'
      babel-plugin-macros: '*'
      react: '>= 16.8.0 || 17.x.x || ^18.0.0-0'
    peerDependenciesMeta:
      '@babel/core':
        optional: true
      babel-plugin-macros:
        optional: true
    dependencies:
      client-only: 0.0.1
      react: 18.2.0

  /stylis/4.0.13:
    resolution: {integrity: sha512-xGPXiFVl4YED9Jh7Euv2V220mriG9u4B2TA6Ybjc1catrstKD2PpIdU3U0RKpkVBC2EhmL/F0sPCr9vrFTNRag==}
    dev: false

  /supports-color/5.5.0:
    resolution: {integrity: sha512-QjVjwdXIt408MIiAqCX4oUKsgU2EqAGzs2Ppkm4aQYbjm+ZEWEcW4SfFNTr4uMNZma0ey4f5lgLrkB0aX0QMow==}
    engines: {node: '>=4'}
    dependencies:
      has-flag: 3.0.0

  /supports-color/7.2.0:
    resolution: {integrity: sha512-qpCAvRl9stuOHveKsn7HncJRvv501qIacKzQlO/+Lwxc9+0q2wLyv4Dfvt80/DPn2pqOBsJdDiogXGR9+OvwRw==}
    engines: {node: '>=8'}
    dependencies:
      has-flag: 4.0.0
    dev: true

  /supports-color/8.1.1:
    resolution: {integrity: sha512-MpUEN2OodtUzxvKQl72cUF7RQ5EiHsGvSsVG0ia9c5RbWGL2CI4C7EpPS8UTBIplnlzZiNuV56w+FuNxy3ty2Q==}
    engines: {node: '>=10'}
    dependencies:
      has-flag: 4.0.0
    dev: true

  /supports-preserve-symlinks-flag/1.0.0:
    resolution: {integrity: sha512-ot0WnXS9fgdkgIcePe6RHNk1WA8+muPa6cSjeR3V8K27q9BB1rTE3R1p7Hv0z1ZyAc8s6Vvv8DIyWf681MAt0w==}
    engines: {node: '>= 0.4'}

  /swr/2.0.0:
    resolution: {integrity: sha512-IhUx5yPkX+Fut3h0SqZycnaNLXLXsb2ECFq0Y29cxnK7d8r7auY2JWNbCW3IX+EqXUg3rwNJFlhrw5Ye/b6k7w==}
    engines: {pnpm: '7'}
    peerDependencies:
      react: ^16.11.0 || ^17.0.0 || ^18.0.0
    dependencies:
      use-sync-external-store: 1.2.0
    dev: false

  /temp-dir/2.0.0:
    resolution: {integrity: sha512-aoBAniQmmwtcKp/7BzsH8Cxzv8OL736p7v1ihGb5e9DJ9kTwGWHrQrVB5+lfVDzfGrdRzXch+ig7LHaY1JTOrg==}
    engines: {node: '>=8'}
    dev: true

  /tempy/0.6.0:
    resolution: {integrity: sha512-G13vtMYPT/J8A4X2SjdtBTphZlrp1gKv6hZiOjw14RCWg6GbHuQBGtjlx75xLbYV/wEc0D7G5K4rxKP/cXk8Bw==}
    engines: {node: '>=10'}
    dependencies:
      is-stream: 2.0.1
      temp-dir: 2.0.0
      type-fest: 0.16.0
      unique-string: 2.0.0
    dev: true

  /term-size/2.2.1:
    resolution: {integrity: sha512-wK0Ri4fOGjv/XPy8SBHZChl8CM7uMc5VML7SqiQ0zG7+J5Vr+RMQDoHa2CNT6KHUnTGIXH34UDMkPzAUyapBZg==}
    engines: {node: '>=8'}
    dev: true

  /terser-webpack-plugin/5.3.6:
    resolution: {integrity: sha512-kfLFk+PoLUQIbLmB1+PZDMRSZS99Mp+/MHqDNmMA6tOItzRt+Npe3E+fsMs5mfcM0wCtrrdU387UnV+vnSffXQ==}
    engines: {node: '>= 10.13.0'}
    peerDependencies:
      '@swc/core': '*'
      esbuild: '*'
      uglify-js: '*'
      webpack: ^5.1.0
    peerDependenciesMeta:
      '@swc/core':
        optional: true
      esbuild:
        optional: true
      uglify-js:
        optional: true
    dependencies:
      '@jridgewell/trace-mapping': 0.3.17
      jest-worker: 27.5.1
      schema-utils: 3.1.1
      serialize-javascript: 6.0.0
      terser: 5.16.1
    dev: true

  /terser/5.16.1:
    resolution: {integrity: sha512-xvQfyfA1ayT0qdK47zskQgRZeWLoOQ8JQ6mIgRGVNwZKdQMU+5FkCBjmv4QjcrTzyZquRw2FVtlJSRUmMKQslw==}
    engines: {node: '>=10'}
    hasBin: true
    dependencies:
      '@jridgewell/source-map': 0.3.2
      acorn: 8.8.0
      commander: 2.20.3
      source-map-support: 0.5.21
    dev: true

  /text-table/0.2.0:
    resolution: {integrity: sha512-N+8UisAXDGk8PFXP4HAzVR9nbfmVJ3zYLAWiTIoqC5v5isinhr+r5uaO8+7r3BMfuNIufIsA7RdpVgacC2cSpw==}
    dev: true

  /through/2.3.8:
    resolution: {integrity: sha512-w89qg7PI8wAdvX60bMDP+bFoD5Dvhm9oLheFp5O4a2QF0cSBGsBX4qZmadPMvVqlLJBBci+WqGGOAPvcDeNSVg==}

  /through2/0.4.2:
    resolution: {integrity: sha512-45Llu+EwHKtAZYTPPVn3XZHBgakWMN3rokhEv5hu596XP+cNgplMg+Gj+1nmAvj+L0K7+N49zBKx5rah5u0QIQ==}
    dependencies:
      readable-stream: 1.0.34
      xtend: 2.1.2
    dev: false

  /tinybench/2.3.1:
    resolution: {integrity: sha512-hGYWYBMPr7p4g5IarQE7XhlyWveh1EKhy4wUBS1LrHXCKYgvz+4/jCqgmJqZxxldesn05vccrtME2RLLZNW7iA==}
    dev: true

  /tinypool/0.3.0:
    resolution: {integrity: sha512-NX5KeqHOBZU6Bc0xj9Vr5Szbb1j8tUHIeD18s41aDJaPeC5QTdEhK0SpdpUrZlj2nv5cctNcSjaKNanXlfcVEQ==}
    engines: {node: '>=14.0.0'}
    dev: true

  /tinyspy/1.0.2:
    resolution: {integrity: sha512-bSGlgwLBYf7PnUsQ6WOc6SJ3pGOcd+d8AA6EUnLDDM0kWEstC1JIlSZA3UNliDXhd9ABoS7hiRBDCu+XP/sf1Q==}
    engines: {node: '>=14.0.0'}
    dev: true

  /tmp/0.0.33:
    resolution: {integrity: sha512-jRCJlojKnZ3addtTOjdIqoRuPEKBvNXcGYqzO6zWZX8KfKEpnGY5jfggJQ3EjKuu8D4bJRr0y+cYJFmYbImXGw==}
    engines: {node: '>=0.6.0'}
    dependencies:
      os-tmpdir: 1.0.2
    dev: true

  /to-fast-properties/2.0.0:
    resolution: {integrity: sha512-/OaKK0xYrs3DmxRYqL/yDc+FxFUVYhDlXMhRmv3z915w2HF1tnN1omB354j8VUGO/hbRzyD6Y3sA7v7GS/ceog==}
    engines: {node: '>=4'}

  /to-regex-range/5.0.1:
    resolution: {integrity: sha512-65P7iz6X5yEr1cwcgvQxbbIw7Uk3gOy5dIdtZ4rDveLqhrdJP+Li/Hx6tyK0NEb+2GCyneCMJiGqrADCSNk8sQ==}
    engines: {node: '>=8.0'}
    dependencies:
      is-number: 7.0.0
    dev: true

  /tr46/0.0.3:
    resolution: {integrity: sha512-N3WMsuqV66lT30CrXNbEjx4GEwlow3v6rr4mCcv6prnfwhS01rkgyFdjPNBYd9br7LpXV1+Emh01fHnq2Gdgrw==}
    dev: false

  /tr46/1.0.1:
    resolution: {integrity: sha512-dTpowEjclQ7Kgx5SdBkqRzVhERQXov8/l9Ft9dVM9fmg0W0KQSVaXX9T4i6twCPNtYiZM53lpSSUAwJbFPOHxA==}
    dependencies:
      punycode: 2.1.1
    dev: true

  /tr46/2.1.0:
    resolution: {integrity: sha512-15Ih7phfcdP5YxqiB+iDtLoaTz4Nd35+IiAv0kQ5FNKHzXgdWqPoTIqEDDJmXceQt4JZk6lVPT8lnDlPpGDppw==}
    engines: {node: '>=8'}
    dependencies:
      punycode: 2.1.1
    dev: true

  /trim-newlines/3.0.1:
    resolution: {integrity: sha512-c1PTsA3tYrIsLGkJkzHF+w9F2EyxfXGo4UyJc4pFL++FMjnq0HJS69T3M7d//gKrFKwy429bouPescbjecU+Zw==}
    engines: {node: '>=8'}
    dev: true

  /tsconfig-paths/3.14.1:
    resolution: {integrity: sha512-fxDhWnFSLt3VuTwtvJt5fpwxBHg5AdKWMsgcPOOIilyjymcYVZoCQF8fvFRezCNfblEXmi+PcM1eYHeOAgXCOQ==}
    dependencies:
      '@types/json5': 0.0.29
      json5: 1.0.1
      minimist: 1.2.6
      strip-bom: 3.0.0
    dev: true

  /tslib/1.14.1:
    resolution: {integrity: sha512-Xni35NKzjgMrwevysHTCArtLDpPvye8zV/0E4EyYn43P7/7qvQwPh9BGkHewbMulVntbigmcT7rdX3BNo9wRJg==}
    dev: true

  /tslib/2.4.0:
    resolution: {integrity: sha512-d6xOpEDfsi2CZVlPQzGeux8XMwLT9hssAsaPYExaQMuYskwb+x1x7J371tWlbBdWHroy99KnVB6qIkUbs5X3UQ==}

  /tsutils/3.21.0_typescript@4.8.3:
    resolution: {integrity: sha512-mHKK3iUXL+3UF6xL5k0PEhKRUBKPBCv/+RkEOpjRWxxx27KKRBmmA60A9pgOUvMi8GKhRMPEmjBRPzs2W7O1OA==}
    engines: {node: '>= 6'}
    peerDependencies:
      typescript: '>=2.8.0 || >= 3.2.0-dev || >= 3.3.0-dev || >= 3.4.0-dev || >= 3.5.0-dev || >= 3.6.0-dev || >= 3.6.0-beta || >= 3.7.0-dev || >= 3.7.0-beta'
    dependencies:
      tslib: 1.14.1
      typescript: 4.8.3
    dev: true

  /tsutils/3.21.0_typescript@4.9.3:
    resolution: {integrity: sha512-mHKK3iUXL+3UF6xL5k0PEhKRUBKPBCv/+RkEOpjRWxxx27KKRBmmA60A9pgOUvMi8GKhRMPEmjBRPzs2W7O1OA==}
    engines: {node: '>= 6'}
    peerDependencies:
      typescript: '>=2.8.0 || >= 3.2.0-dev || >= 3.3.0-dev || >= 3.4.0-dev || >= 3.5.0-dev || >= 3.6.0-dev || >= 3.6.0-beta || >= 3.7.0-dev || >= 3.7.0-beta'
    dependencies:
      tslib: 1.14.1
      typescript: 4.9.3
    dev: true

  /tty-table/4.1.6:
    resolution: {integrity: sha512-kRj5CBzOrakV4VRRY5kUWbNYvo/FpOsz65DzI5op9P+cHov3+IqPbo1JE1ZnQGkHdZgNFDsrEjrfqqy/Ply9fw==}
    engines: {node: '>=8.0.0'}
    hasBin: true
    dependencies:
      chalk: 4.1.2
      csv: 5.5.3
      kleur: 4.1.5
      smartwrap: 2.0.2
      strip-ansi: 6.0.1
      wcwidth: 1.0.1
      yargs: 17.6.2
    dev: true

  /turndown/7.1.1:
    resolution: {integrity: sha512-BEkXaWH7Wh7e9bd2QumhfAXk5g34+6QUmmWx+0q6ThaVOLuLUqsnkq35HQ5SBHSaxjSfSM7US5o4lhJNH7B9MA==}
    dependencies:
      domino: 2.1.6
    dev: false

  /type-check/0.4.0:
    resolution: {integrity: sha512-XleUoc9uwGXqjWwXaUTZAmzMcFZ5858QA2vvx1Ur5xIcixXIP+8LnFDgRplU30us6teqdlskFfu+ae4K79Ooew==}
    engines: {node: '>= 0.8.0'}
    dependencies:
      prelude-ls: 1.2.1
    dev: true

  /type-fest/0.13.1:
    resolution: {integrity: sha512-34R7HTnG0XIJcBSn5XhDd7nNFPRcXYRZrBB2O2jdKqYODldSzBAqzsWoZYYvduky73toYS/ESqxPvkDf/F0XMg==}
    engines: {node: '>=10'}
    dev: true

  /type-fest/0.16.0:
    resolution: {integrity: sha512-eaBzG6MxNzEn9kiwvtre90cXaNLkmadMWa1zQMs3XORCXNbsH/OewwbxC5ia9dCxIxnTAsSxXJaa/p5y8DlvJg==}
    engines: {node: '>=10'}
    dev: true

  /type-fest/0.20.2:
    resolution: {integrity: sha512-Ne+eE4r0/iWnpAxD852z3A+N0Bt5RN//NjJwRd2VFHEmrywxf5vsZlh4R6lixl6B+wz/8d+maTSAkN1FIkI3LQ==}
    engines: {node: '>=10'}
    dev: true

  /type-fest/0.21.3:
    resolution: {integrity: sha512-t0rzBq87m3fVcduHDUFhKmyyX+9eo6WQjZvf51Ea/M0Q7+T374Jp1aUiyUl0GKxp8M/OETVHSDvmkyPgvX+X2w==}
    engines: {node: '>=10'}
    dev: true

  /type-fest/0.6.0:
    resolution: {integrity: sha512-q+MB8nYR1KDLrgr4G5yemftpMC7/QLqVndBmEEdqzmNj5dcFOO4Oo8qlwZE3ULT3+Zim1F8Kq4cBnikNhlCMlg==}
    engines: {node: '>=8'}
    dev: true

  /type-fest/0.8.1:
    resolution: {integrity: sha512-4dbzIzqvjtgiM5rw1k5rEHtBANKmdudhGyBEajN01fEyhaAIhsoKNy6y7+IN93IfpFtwY9iqi7kD+xwKhQsNJA==}
    engines: {node: '>=8'}
    dev: true

  /typescript/4.8.3:
    resolution: {integrity: sha512-goMHfm00nWPa8UvR/CPSvykqf6dVV8x/dp0c5mFTMTIu0u0FlGWRioyy7Nn0PGAdHxpJZnuO/ut+PpQ8UiHAig==}
    engines: {node: '>=4.2.0'}
    hasBin: true
    dev: true

  /typescript/4.8.4:
    resolution: {integrity: sha512-QCh+85mCy+h0IGff8r5XWzOVSbBO+KfeYrMQh7NJ58QujwcE22u+NUSmUxqF+un70P9GXKxa2HCNiTTMJknyjQ==}
    engines: {node: '>=4.2.0'}
    hasBin: true
    dev: true

  /typescript/4.9.3:
    resolution: {integrity: sha512-CIfGzTelbKNEnLpLdGFgdyKhG23CKdKgQPOBc+OUNrkJ2vr+KSzsSV5kq5iWhEQbok+quxgGzrAtGWCyU7tHnA==}
    engines: {node: '>=4.2.0'}
    hasBin: true
    dev: true

  /typeson-registry/1.0.0-alpha.39:
    resolution: {integrity: sha512-NeGDEquhw+yfwNhguLPcZ9Oj0fzbADiX4R0WxvoY8nGhy98IbzQy1sezjoEFWOywOboj/DWehI+/aUlRVrJnnw==}
    engines: {node: '>=10.0.0'}
    dependencies:
      base64-arraybuffer-es6: 0.7.0
      typeson: 6.1.0
      whatwg-url: 8.7.0
    dev: true

  /typeson/6.1.0:
    resolution: {integrity: sha512-6FTtyGr8ldU0pfbvW/eOZrEtEkczHRUtduBnA90Jh9kMPCiFNnXIon3vF41N0S4tV1HHQt4Hk1j4srpESziCaA==}
    engines: {node: '>=0.1.14'}
    dev: true

  /ufo/1.0.1:
    resolution: {integrity: sha512-boAm74ubXHY7KJQZLlXrtMz52qFvpsbOxDcZOnw/Wf+LS4Mmyu7JxmzD4tDLtUQtmZECypJ0FrCz4QIe6dvKRA==}
    dev: true

  /unbox-primitive/1.0.2:
    resolution: {integrity: sha512-61pPlCD9h51VoreyJ0BReideM3MDKMKnh6+V9L08331ipq6Q8OFXZYiqP6n/tbHx4s5I9uRhcye6BrbkizkBDw==}
    dependencies:
      call-bind: 1.0.2
      has-bigints: 1.0.2
      has-symbols: 1.0.3
      which-boxed-primitive: 1.0.2
    dev: true

  /unicode-canonical-property-names-ecmascript/2.0.0:
    resolution: {integrity: sha512-yY5PpDlfVIU5+y/BSCxAJRBIS1Zc2dDG3Ujq+sR0U+JjUevW2JhocOF+soROYDSaAezOzOKuyyixhD6mBknSmQ==}
    engines: {node: '>=4'}
    dev: true

  /unicode-match-property-ecmascript/2.0.0:
    resolution: {integrity: sha512-5kaZCrbp5mmbz5ulBkDkbY0SsPOjKqVS35VpL9ulMPfSl0J0Xsm+9Evphv9CoIZFwre7aJoa94AY6seMKGVN5Q==}
    engines: {node: '>=4'}
    dependencies:
      unicode-canonical-property-names-ecmascript: 2.0.0
      unicode-property-aliases-ecmascript: 2.1.0
    dev: true

  /unicode-match-property-value-ecmascript/2.1.0:
    resolution: {integrity: sha512-qxkjQt6qjg/mYscYMC0XKRn3Rh0wFPlfxB0xkt9CfyTvpX1Ra0+rAmdX2QyAobptSEvuy4RtpPRui6XkV+8wjA==}
    engines: {node: '>=4'}
    dev: true

  /unicode-property-aliases-ecmascript/2.1.0:
    resolution: {integrity: sha512-6t3foTQI9qne+OZoVQB/8x8rk2k1eVy1gRXhV3oFQ5T6R1dqQ1xtin3XqSlx3+ATBkliTaR/hHyJBm+LVPNM8w==}
    engines: {node: '>=4'}
    dev: true

  /unique-string/2.0.0:
    resolution: {integrity: sha512-uNaeirEPvpZWSgzwsPGtU2zVSTrn/8L5q/IexZmH0eH6SA73CmAA5U4GwORTxQAZs95TAXLNqeLoPPNO5gZfWg==}
    engines: {node: '>=8'}
    dependencies:
      crypto-random-string: 2.0.0
    dev: true

  /universalify/0.1.2:
    resolution: {integrity: sha512-rBJeI5CXAlmy1pV+617WB9J63U6XcazHHF2f2dbJix4XzpUF0RS3Zbj0FGIOCAva5P/d/GBOYaACQ1w+0azUkg==}
    engines: {node: '>= 4.0.0'}
    dev: true

  /universalify/2.0.0:
    resolution: {integrity: sha512-hAZsKq7Yy11Zu1DE0OzWjw7nnLZmJZYTDZZyEFHZdUhV8FkH5MCfoU1XMaxXovpyW5nq5scPqq0ZDP9Zyl04oQ==}
    engines: {node: '>= 10.0.0'}
    dev: true

  /upath/1.2.0:
    resolution: {integrity: sha512-aZwGpamFO61g3OlfT7OQCHqhGnW43ieH9WZeP7QxN/G/jS4jfqUkZxoryvJgVPEcrl5NL/ggHsSmLMHuH64Lhg==}
    engines: {node: '>=4'}
    dev: true

  /update-browserslist-db/1.0.10_browserslist@4.21.4:
    resolution: {integrity: sha512-OztqDenkfFkbSG+tRxBeAnCVPckDBcvibKd35yDONx6OU8N7sqgwc7rCbkJ/WcYtVRZ4ba68d6byhC21GFh7sQ==}
    hasBin: true
    peerDependencies:
      browserslist: '>= 4.21.0'
    dependencies:
      browserslist: 4.21.4
      escalade: 3.1.1
      picocolors: 1.0.0
    dev: true

  /uri-js/4.4.1:
    resolution: {integrity: sha512-7rKUyy33Q1yc98pQ1DAmLtwX109F7TIfWlW1Ydo8Wl1ii1SeHieeh0HHfPeL2fMXK6z0s8ecKs9frCuLJvndBg==}
    dependencies:
      punycode: 2.1.1
    dev: true

  /use-callback-ref/1.3.0_w5j4k42lgipnm43s3brx6h3c34:
    resolution: {integrity: sha512-3FT9PRuRdbB9HfXhEq35u4oZkvpJ5kuYbpqhCfmiZyReuRgpnhDlbr2ZEnnuS0RrJAPn6l23xjFg9kpDM+Ms7w==}
    engines: {node: '>=10'}
    peerDependencies:
      '@types/react': ^16.8.0 || ^17.0.0 || ^18.0.0
      react: ^16.8.0 || ^17.0.0 || ^18.0.0
    peerDependenciesMeta:
      '@types/react':
        optional: true
    dependencies:
      '@types/react': 18.0.20
      react: 18.2.0
      tslib: 2.4.0
    dev: false

  /use-sidecar/1.1.2_w5j4k42lgipnm43s3brx6h3c34:
    resolution: {integrity: sha512-epTbsLuzZ7lPClpz2TyryBfztm7m+28DlEv2ZCQ3MDr5ssiwyOwGH/e5F9CkfWjJ1t4clvI58yF822/GUkjjhw==}
    engines: {node: '>=10'}
    peerDependencies:
      '@types/react': ^16.9.0 || ^17.0.0 || ^18.0.0
      react: ^16.8.0 || ^17.0.0 || ^18.0.0
    peerDependenciesMeta:
      '@types/react':
        optional: true
    dependencies:
      '@types/react': 18.0.20
      detect-node-es: 1.1.0
      react: 18.2.0
      tslib: 2.4.0
    dev: false

  /use-sync-external-store/1.2.0:
    resolution: {integrity: sha512-eEgnFxGQ1Ife9bzYs6VLi8/4X6CObHMw9Qr9tPY43iKwsPw8xE8+EFsf/2cFZ5S3esXgpWgtSCtLNS41F+sKPA==}
    peerDependencies:
      react: ^16.8.0 || ^17.0.0 || ^18.0.0
    dev: false

  /use-sync-external-store/1.2.0_react@18.2.0:
    resolution: {integrity: sha512-eEgnFxGQ1Ife9bzYs6VLi8/4X6CObHMw9Qr9tPY43iKwsPw8xE8+EFsf/2cFZ5S3esXgpWgtSCtLNS41F+sKPA==}
    peerDependencies:
      react: ^16.8.0 || ^17.0.0 || ^18.0.0
    dependencies:
      react: 18.2.0
    dev: false

  /util-deprecate/1.0.2:
    resolution: {integrity: sha512-EPD5q1uXyFxJpCrLnCc1nHnq3gOa6DZBocAIiI2TaSCA7VCJ1UJDMagCzIkXNsUYfD1daK//LTEQ8xiIbrHtcw==}
    dev: false

  /v8-compile-cache/2.3.0:
    resolution: {integrity: sha512-l8lCEmLcLYZh4nbunNZvQCJc5pv7+RCwa8q/LdUx8u7lsWvPDKmpodJAJNwkAhJC//dFY48KuIEmjtd4RViDrA==}
    dev: true

  /validate-npm-package-license/3.0.4:
    resolution: {integrity: sha512-DpKm2Ui/xN7/HQKCtpZxoRWBhZ9Z0kqtygG8XCgNQ8ZlDnxuQmWhj566j8fN4Cu3/JmbhsDo7fcAJq4s9h27Ew==}
    dependencies:
      spdx-correct: 3.1.1
      spdx-expression-parse: 3.0.1
    dev: true

  /vite-node/0.26.3_@types+node@18.11.18:
    resolution: {integrity: sha512-Te2bq0Bfvq6XiO718I+1EinMjpNYKws6SNHKOmVbILAQimKoZKDd+IZLlkaYcBXPpK3HFe2U80k8Zw+m3w/a2w==}
    engines: {node: '>=v14.16.0'}
    hasBin: true
    dependencies:
      debug: 4.3.4
      mlly: 1.0.0
      pathe: 0.2.0
      source-map: 0.6.1
      source-map-support: 0.5.21
      vite: 4.0.4_@types+node@18.11.18
    transitivePeerDependencies:
      - '@types/node'
      - less
      - sass
      - stylus
      - sugarss
      - supports-color
      - terser
    dev: true

  /vite/4.0.4_@types+node@18.11.18:
    resolution: {integrity: sha512-xevPU7M8FU0i/80DMR+YhgrzR5KS2ORy1B4xcX/cXLsvnUWvfHuqMmVU6N0YiJ4JWGRJJsLCgjEzKjG9/GKoSw==}
    engines: {node: ^14.18.0 || >=16.0.0}
    hasBin: true
    peerDependencies:
      '@types/node': '>= 14'
      less: '*'
      sass: '*'
      stylus: '*'
      sugarss: '*'
      terser: ^5.4.0
    peerDependenciesMeta:
      '@types/node':
        optional: true
      less:
        optional: true
      sass:
        optional: true
      stylus:
        optional: true
      sugarss:
        optional: true
      terser:
        optional: true
    dependencies:
      '@types/node': 18.11.18
      esbuild: 0.16.15
      postcss: 8.4.21
      resolve: 1.22.1
      rollup: 3.9.1
    optionalDependencies:
      fsevents: 2.3.2
    dev: true

  /vitest/0.26.3:
    resolution: {integrity: sha512-FmHxU9aUCxTi23keF3vxb/Qp0lYXaaJ+jRLGOUmMS3qVTOJvgGE+f1VArupA6pEhaG2Ans4X+zV9dqM5WISMbg==}
    engines: {node: '>=v14.16.0'}
    hasBin: true
    peerDependencies:
      '@edge-runtime/vm': '*'
      '@vitest/browser': '*'
      '@vitest/ui': '*'
      happy-dom: '*'
      jsdom: '*'
    peerDependenciesMeta:
      '@edge-runtime/vm':
        optional: true
      '@vitest/browser':
        optional: true
      '@vitest/ui':
        optional: true
      happy-dom:
        optional: true
      jsdom:
        optional: true
    dependencies:
      '@types/chai': 4.3.4
      '@types/chai-subset': 1.3.3
      '@types/node': 18.11.18
      acorn: 8.8.1
      acorn-walk: 8.2.0
      chai: 4.3.7
      debug: 4.3.4
      local-pkg: 0.4.2
      source-map: 0.6.1
      strip-literal: 1.0.0
      tinybench: 2.3.1
      tinypool: 0.3.0
      tinyspy: 1.0.2
      vite: 4.0.4_@types+node@18.11.18
      vite-node: 0.26.3_@types+node@18.11.18
    transitivePeerDependencies:
      - less
      - sass
      - stylus
      - sugarss
      - supports-color
      - terser
    dev: true

  /void-elements/3.1.0:
    resolution: {integrity: sha512-Dhxzh5HZuiHQhbvTW9AMetFfBHDMYpo23Uo9btPXgdYP+3T5S+p+jgNy7spra+veYhBP2dCSgxR/i2Y02h5/6w==}
    engines: {node: '>=0.10.0'}
    dev: false

  /wcwidth/1.0.1:
    resolution: {integrity: sha512-XHPEwS0q6TaxcvG85+8EYkbiCux2XtWG2mkc47Ng2A77BQu9+DqIOJldST4HgPkuea7dvKSj5VgX3P1d4rW8Tg==}
    dependencies:
      defaults: 1.0.4
    dev: true

  /web-streams-polyfill/3.2.1:
    resolution: {integrity: sha512-e0MO3wdXWKrLbL0DgGnUV7WHVuw9OUvL4hjgnPkIeEvESk74gAITi5G606JtZPp39cd8HA9VQzCIvA49LpPN5Q==}
    engines: {node: '>= 8'}
    dev: false

  /webidl-conversions/3.0.1:
    resolution: {integrity: sha512-2JAn3z8AR6rjK8Sm8orRC0h/bcl/DqL7tRPdGZ4I1CjdF+EaMLmYxBHyXuKL849eucPFhvBoxMsflfOb8kxaeQ==}
    dev: false

  /webidl-conversions/4.0.2:
    resolution: {integrity: sha512-YQ+BmxuTgd6UXZW3+ICGfyqRyHXVlD5GtQr5+qjiNW7bF0cqrzX500HVXPBOvgXb5YnzDd+h0zqyv61KUD7+Sg==}
    dev: true

  /webidl-conversions/6.1.0:
    resolution: {integrity: sha512-qBIvFLGiBpLjfwmYAaHPXsn+ho5xZnGvyGvsarywGNc8VyQJUMHJ8OBKGGrPER0okBeMDaan4mNBlgBROxuI8w==}
    engines: {node: '>=10.4'}
    dev: true

  /webpack-sources/1.4.3:
    resolution: {integrity: sha512-lgTS3Xhv1lCOKo7SA5TjKXMjpSM4sBjNV5+q2bqesbSPs5FjGmU6jjtBSkX9b4qW87vDIsCIlUPOEhbZrMdjeQ==}
    dependencies:
      source-list-map: 2.0.1
      source-map: 0.6.1
    dev: true

  /websocket-driver/0.7.4:
    resolution: {integrity: sha512-b17KeDIQVjvb0ssuSDF2cYXSg2iztliJ4B9WdsuB6J952qCPKmnVq4DyW5motImXHDC1cBT/1UezrJVsKw5zjg==}
    engines: {node: '>=0.8.0'}
    dependencies:
      http-parser-js: 0.5.8
      safe-buffer: 5.2.1
      websocket-extensions: 0.1.4
    dev: false

  /websocket-extensions/0.1.4:
    resolution: {integrity: sha512-OqedPIGOfsDlo31UNwYbCFMSaO9m9G/0faIHj5/dZFDMFqPTcx6UwqyOy3COEaEOg/9VsGIpdqn62W5KhoKSpg==}
    engines: {node: '>=0.8.0'}
    dev: false

  /whatwg-url/5.0.0:
    resolution: {integrity: sha512-saE57nupxk6v3HY35+jzBwYa0rKSy0XR8JSxZPwgLr7ys0IBzhGviA1/TUGJLmSVqs8pb9AnvICXEuOHLprYTw==}
    dependencies:
      tr46: 0.0.3
      webidl-conversions: 3.0.1
    dev: false

  /whatwg-url/7.1.0:
    resolution: {integrity: sha512-WUu7Rg1DroM7oQvGWfOiAK21n74Gg+T4elXEQYkOhtyLeWiJFoOGLXPKI/9gzIie9CtwVLm8wtw6YJdKyxSjeg==}
    dependencies:
      lodash.sortby: 4.7.0
      tr46: 1.0.1
      webidl-conversions: 4.0.2
    dev: true

  /whatwg-url/8.7.0:
    resolution: {integrity: sha512-gAojqb/m9Q8a5IV96E3fHJM70AzCkgt4uXYX2O7EmuyOnLrViCQlsEBmF9UQIu3/aeAIp2U17rtbpZWNntQqdg==}
    engines: {node: '>=10'}
    dependencies:
      lodash: 4.17.21
      tr46: 2.1.0
      webidl-conversions: 6.1.0
    dev: true

  /which-boxed-primitive/1.0.2:
    resolution: {integrity: sha512-bwZdv0AKLpplFY2KZRX6TvyuN7ojjr7lwkg6ml0roIy9YeuSr7JS372qlNW18UQYzgYK9ziGcerWqZOmEn9VNg==}
    dependencies:
      is-bigint: 1.0.4
      is-boolean-object: 1.1.2
      is-number-object: 1.0.7
      is-string: 1.0.7
      is-symbol: 1.0.4
    dev: true

  /which-module/2.0.0:
    resolution: {integrity: sha512-B+enWhmw6cjfVC7kS8Pj9pCrKSc5txArRyaYGe088shv/FGWH+0Rjx/xPgtsWfsUtS27FkP697E4DDhgrgoc0Q==}
    dev: true

  /which-pm/2.0.0:
    resolution: {integrity: sha512-Lhs9Pmyph0p5n5Z3mVnN0yWcbQYUAD7rbQUiMsQxOJ3T57k7RFe35SUwWMf7dsbDZks1uOmw4AecB/JMDj3v/w==}
    engines: {node: '>=8.15'}
    dependencies:
      load-yaml-file: 0.2.0
      path-exists: 4.0.0
    dev: true

  /which/1.3.1:
    resolution: {integrity: sha512-HxJdYWq1MTIQbJ3nw0cqssHoTNU267KlrDuGZ1WYlxDStUtKUhOaJmh112/TZmHxxUfuJqPXSOm7tDyas0OSIQ==}
    hasBin: true
    dependencies:
      isexe: 2.0.0
    dev: true

  /which/2.0.2:
    resolution: {integrity: sha512-BLI3Tl1TW3Pvl70l3yq3Y64i+awpwXqsGBYWkkqMtnbXgrMD+yj7rhW0kuEDxzJaYXGjEW5ogapKNMEKNMjibA==}
    engines: {node: '>= 8'}
    dependencies:
      isexe: 2.0.0
    dev: true

  /word-wrap/1.2.3:
    resolution: {integrity: sha512-Hz/mrNwitNRh/HUAtM/VT/5VH+ygD6DV7mYKZAtHOrbs8U7lvPS6xf7EJKMF0uW1KJCl0H701g3ZGus+muE5vQ==}
    engines: {node: '>=0.10.0'}
    dev: true

  /workbox-background-sync/6.5.4:
    resolution: {integrity: sha512-0r4INQZMyPky/lj4Ou98qxcThrETucOde+7mRGJl13MPJugQNKeZQOdIJe/1AchOP23cTqHcN/YVpD6r8E6I8g==}
    dependencies:
      idb: 7.1.1
      workbox-core: 6.5.4
    dev: true

  /workbox-broadcast-update/6.5.4:
    resolution: {integrity: sha512-I/lBERoH1u3zyBosnpPEtcAVe5lwykx9Yg1k6f8/BGEPGaMMgZrwVrqL1uA9QZ1NGGFoyE6t9i7lBjOlDhFEEw==}
    dependencies:
      workbox-core: 6.5.4
    dev: true

  /workbox-build/6.5.4:
    resolution: {integrity: sha512-kgRevLXEYvUW9WS4XoziYqZ8Q9j/2ziJYEtTrjdz5/L/cTUa2XfyMP2i7c3p34lgqJ03+mTiz13SdFef2POwbA==}
    engines: {node: '>=10.0.0'}
    dependencies:
      '@apideck/better-ajv-errors': 0.3.6_ajv@8.11.2
      '@babel/core': 7.20.5
      '@babel/preset-env': 7.20.2_@babel+core@7.20.5
      '@babel/runtime': 7.19.0
      '@rollup/plugin-babel': 5.3.1_opjstonlpkhafnz76jsxdwq25a
      '@rollup/plugin-node-resolve': 11.2.1_rollup@2.79.1
      '@rollup/plugin-replace': 2.4.2_rollup@2.79.1
      '@surma/rollup-plugin-off-main-thread': 2.2.3
      ajv: 8.11.2
      common-tags: 1.8.2
      fast-json-stable-stringify: 2.1.0
      fs-extra: 9.1.0
      glob: 7.2.3
      lodash: 4.17.21
      pretty-bytes: 5.6.0
      rollup: 2.79.1
      rollup-plugin-terser: 7.0.2_rollup@2.79.1
      source-map: 0.8.0-beta.0
      stringify-object: 3.3.0
      strip-comments: 2.0.1
      tempy: 0.6.0
      upath: 1.2.0
      workbox-background-sync: 6.5.4
      workbox-broadcast-update: 6.5.4
      workbox-cacheable-response: 6.5.4
      workbox-core: 6.5.4
      workbox-expiration: 6.5.4
      workbox-google-analytics: 6.5.4
      workbox-navigation-preload: 6.5.4
      workbox-precaching: 6.5.4
      workbox-range-requests: 6.5.4
      workbox-recipes: 6.5.4
      workbox-routing: 6.5.4
      workbox-strategies: 6.5.4
      workbox-streams: 6.5.4
      workbox-sw: 6.5.4
      workbox-window: 6.5.4
    transitivePeerDependencies:
      - '@types/babel__core'
      - supports-color
    dev: true

  /workbox-cacheable-response/6.5.4:
    resolution: {integrity: sha512-DCR9uD0Fqj8oB2TSWQEm1hbFs/85hXXoayVwFKLVuIuxwJaihBsLsp4y7J9bvZbqtPJ1KlCkmYVGQKrBU4KAug==}
    dependencies:
      workbox-core: 6.5.4
    dev: true

  /workbox-core/6.5.4:
    resolution: {integrity: sha512-OXYb+m9wZm8GrORlV2vBbE5EC1FKu71GGp0H4rjmxmF4/HLbMCoTFws87M3dFwgpmg0v00K++PImpNQ6J5NQ6Q==}
    dev: true

  /workbox-expiration/6.5.4:
    resolution: {integrity: sha512-jUP5qPOpH1nXtjGGh1fRBa1wJL2QlIb5mGpct3NzepjGG2uFFBn4iiEBiI9GUmfAFR2ApuRhDydjcRmYXddiEQ==}
    dependencies:
      idb: 7.1.1
      workbox-core: 6.5.4
    dev: true

  /workbox-google-analytics/6.5.4:
    resolution: {integrity: sha512-8AU1WuaXsD49249Wq0B2zn4a/vvFfHkpcFfqAFHNHwln3jK9QUYmzdkKXGIZl9wyKNP+RRX30vcgcyWMcZ9VAg==}
    dependencies:
      workbox-background-sync: 6.5.4
      workbox-core: 6.5.4
      workbox-routing: 6.5.4
      workbox-strategies: 6.5.4
    dev: true

  /workbox-navigation-preload/6.5.4:
    resolution: {integrity: sha512-IIwf80eO3cr8h6XSQJF+Hxj26rg2RPFVUmJLUlM0+A2GzB4HFbQyKkrgD5y2d84g2IbJzP4B4j5dPBRzamHrng==}
    dependencies:
      workbox-core: 6.5.4
    dev: true

  /workbox-precaching/6.5.4:
    resolution: {integrity: sha512-hSMezMsW6btKnxHB4bFy2Qfwey/8SYdGWvVIKFaUm8vJ4E53JAY+U2JwLTRD8wbLWoP6OVUdFlXsTdKu9yoLTg==}
    dependencies:
      workbox-core: 6.5.4
      workbox-routing: 6.5.4
      workbox-strategies: 6.5.4
    dev: true

  /workbox-range-requests/6.5.4:
    resolution: {integrity: sha512-Je2qR1NXCFC8xVJ/Lux6saH6IrQGhMpDrPXWZWWS8n/RD+WZfKa6dSZwU+/QksfEadJEr/NfY+aP/CXFFK5JFg==}
    dependencies:
      workbox-core: 6.5.4
    dev: true

  /workbox-recipes/6.5.4:
    resolution: {integrity: sha512-QZNO8Ez708NNwzLNEXTG4QYSKQ1ochzEtRLGaq+mr2PyoEIC1xFW7MrWxrONUxBFOByksds9Z4//lKAX8tHyUA==}
    dependencies:
      workbox-cacheable-response: 6.5.4
      workbox-core: 6.5.4
      workbox-expiration: 6.5.4
      workbox-precaching: 6.5.4
      workbox-routing: 6.5.4
      workbox-strategies: 6.5.4
    dev: true

  /workbox-routing/6.5.4:
    resolution: {integrity: sha512-apQswLsbrrOsBUWtr9Lf80F+P1sHnQdYodRo32SjiByYi36IDyL2r7BH1lJtFX8fwNHDa1QOVY74WKLLS6o5Pg==}
    dependencies:
      workbox-core: 6.5.4
    dev: true

  /workbox-strategies/6.5.4:
    resolution: {integrity: sha512-DEtsxhx0LIYWkJBTQolRxG4EI0setTJkqR4m7r4YpBdxtWJH1Mbg01Cj8ZjNOO8etqfA3IZaOPHUxCs8cBsKLw==}
    dependencies:
      workbox-core: 6.5.4
    dev: true

  /workbox-streams/6.5.4:
    resolution: {integrity: sha512-FXKVh87d2RFXkliAIheBojBELIPnWbQdyDvsH3t74Cwhg0fDheL1T8BqSM86hZvC0ZESLsznSYWw+Va+KVbUzg==}
    dependencies:
      workbox-core: 6.5.4
      workbox-routing: 6.5.4
    dev: true

  /workbox-sw/6.5.4:
    resolution: {integrity: sha512-vo2RQo7DILVRoH5LjGqw3nphavEjK4Qk+FenXeUsknKn14eCNedHOXWbmnvP4ipKhlE35pvJ4yl4YYf6YsJArA==}
    dev: true

  /workbox-webpack-plugin/6.5.4:
    resolution: {integrity: sha512-LmWm/zoaahe0EGmMTrSLUi+BjyR3cdGEfU3fS6PN1zKFYbqAKuQ+Oy/27e4VSXsyIwAw8+QDfk1XHNGtZu9nQg==}
    engines: {node: '>=10.0.0'}
    peerDependencies:
      webpack: ^4.4.0 || ^5.9.0
    dependencies:
      fast-json-stable-stringify: 2.1.0
      pretty-bytes: 5.6.0
      upath: 1.2.0
      webpack-sources: 1.4.3
      workbox-build: 6.5.4
    transitivePeerDependencies:
      - '@types/babel__core'
      - supports-color
    dev: true

  /workbox-window/6.5.4:
    resolution: {integrity: sha512-HnLZJDwYBE+hpG25AQBO8RUWBJRaCsI9ksQJEp3aCOFCaG5kqaToAYXFRAHxzRluM2cQbGzdQF5rjKPWPA1fug==}
    dependencies:
      '@types/trusted-types': 2.0.2
      workbox-core: 6.5.4
    dev: true

  /wrap-ansi/6.2.0:
    resolution: {integrity: sha512-r6lPcBGxZXlIcymEu7InxDMhdW0KDxpLgoFLcguasxCaJ/SOIZwINatK9KY/tf+ZrlywOKU0UDj3ATXUBfxJXA==}
    engines: {node: '>=8'}
    dependencies:
      ansi-styles: 4.3.0
      string-width: 4.2.3
      strip-ansi: 6.0.1
    dev: true

  /wrap-ansi/7.0.0:
    resolution: {integrity: sha512-YVGIj2kamLSTxw6NsZjoBxfSwsn0ycdesmc4p+Q21c5zPuZ1pl+NfxVdxPtdHvmNVOQ6XSYG4AUtyt/Fi7D16Q==}
    engines: {node: '>=10'}
    dependencies:
      ansi-styles: 4.3.0
      string-width: 4.2.3
      strip-ansi: 6.0.1

  /wrappy/1.0.2:
    resolution: {integrity: sha512-l4Sp/DRseor9wL6EvV2+TuQn63dMkPjZ/sp9XkghTEbV9KlPS1xUsZ3u7/IQO4wxtcFB4bgpQPRcR3QCvezPcQ==}
    dev: true

  /ws/7.5.9:
    resolution: {integrity: sha512-F+P9Jil7UiSKSkppIiD94dN07AwvFixvLIj1Og1Rl9GGMuNipJnV9JzjD6XuqmAeiswGvUmNLjr5cFuXwNS77Q==}
    engines: {node: '>=8.3.0'}
    requiresBuild: true
    peerDependencies:
      bufferutil: ^4.0.1
      utf-8-validate: ^5.0.2
    peerDependenciesMeta:
      bufferutil:
        optional: true
      utf-8-validate:
        optional: true
    dev: false
    optional: true

  /xtend/2.1.2:
    resolution: {integrity: sha512-vMNKzr2rHP9Dp/e1NQFnLQlwlhp9L/LfvnsVdHxN1f+uggyVI3i08uD14GPvCToPkdsRfyPqIyYGmIk58V98ZQ==}
    engines: {node: '>=0.4'}
    dependencies:
      object-keys: 0.4.0
    dev: false

  /y-protocols/1.0.5:
    resolution: {integrity: sha512-Wil92b7cGk712lRHDqS4T90IczF6RkcvCwAD0A2OPg+adKmOe+nOiT/N2hvpQIWS3zfjmtL4CPaH5sIW1Hkm/A==}
    dependencies:
      lib0: 0.2.58
    dev: false

  /y-webrtc/10.2.3:
    resolution: {integrity: sha512-X7a6c56/jWhEI8LHLmT3LgzwbPA4r8h46pdVvV+55EQJhi+K6RfmisWgj7h6/2gkB0yveq7iDxlmyrYGnAKW/Q==}
    engines: {node: '>=12'}
    hasBin: true
    dependencies:
      lib0: 0.2.58
      simple-peer: 9.11.1
      y-protocols: 1.0.5
    optionalDependencies:
      ws: 7.5.9
    transitivePeerDependencies:
      - bufferutil
      - supports-color
      - utf-8-validate
    dev: false

  /y18n/4.0.3:
    resolution: {integrity: sha512-JKhqTOwSrqNA1NY5lSztJ1GrBiUodLMmIZuLiDaMRJ+itFd+ABVE8XBjOvIWL+rSqNDC74LCSFmlb/U4UZ4hJQ==}
    dev: true

  /y18n/5.0.8:
    resolution: {integrity: sha512-0pfFzegeDWJHJIAmTLRP2DwHjdF5s7jo9tuztdQxAhINCdvS+3nGINqPd00AphqJR/0LhANUS6/+7SCb98YOfA==}
    engines: {node: '>=10'}

  /yallist/2.1.2:
    resolution: {integrity: sha512-ncTzHV7NvsQZkYe1DW7cbDLm0YpzHmZF5r/iyP3ZnQtMiJ+pjzisCiMNI+Sj+xQF5pXhSHxSB3uDbsBTzY/c2A==}
    dev: true

  /yallist/3.1.1:
    resolution: {integrity: sha512-a4UGQaWPH59mOXUYnAG2ewncQS4i4F43Tv3JoAM+s2VDAmS9NsK8GpDMLrCHPksFT7h3K6TOoUNn2pb7RoXx4g==}
    dev: true

  /yallist/4.0.0:
    resolution: {integrity: sha512-3wdGidZyq5PB084XLES5TpOSRA3wjXAlIWMhum2kRcv/41Sn2emQ0dycQW4uZXLejwKvg6EsvbdlVL+FYEct7A==}
    dev: true

  /yaml/1.10.2:
    resolution: {integrity: sha512-r3vXyErRCYJ7wg28yvBY5VSoAF8ZvlcW9/BwUzEtUsjvX/DKs24dIkuwjtuprwJJHsbyUbLApepYTR1BN4uHrg==}
    engines: {node: '>= 6'}
    dev: false

  /yaml/2.2.1:
    resolution: {integrity: sha512-e0WHiYql7+9wr4cWMx3TVQrNwejKaEe7/rHNmQmqRjazfOP5W8PB6Jpebb5o6fIapbz9o9+2ipcaTM2ZwDI6lw==}
    engines: {node: '>= 14'}
    dev: true

  /yargs-parser/18.1.3:
    resolution: {integrity: sha512-o50j0JeToy/4K6OZcaQmW6lyXXKhq7csREXcDwk2omFPJEwUNOVtJKvmDr9EI1fAJZUyZcRF7kxGBWmRXudrCQ==}
    engines: {node: '>=6'}
    dependencies:
      camelcase: 5.3.1
      decamelize: 1.2.0
    dev: true

  /yargs-parser/20.2.9:
    resolution: {integrity: sha512-y11nGElTIV+CT3Zv9t7VKl+Q3hTQoT9a1Qzezhhl6Rp21gJ/IVTW7Z3y9EWXhuUBC2Shnf+DX0antecpAwSP8w==}
    engines: {node: '>=10'}
    dev: false

  /yargs-parser/21.1.1:
    resolution: {integrity: sha512-tVpsJW7DdjecAiFpbIB1e3qxIQsE6NoPc5/eTdrbbIC4h0LVsWhnoa3g+m2HclBIujHzsxZ4VJVA+GUuc2/LBw==}
    engines: {node: '>=12'}
    dev: true

  /yargs/15.4.1:
    resolution: {integrity: sha512-aePbxDmcYW++PaqBsJ+HYUFwCdv4LVvdnhBy78E57PIor8/OVvhMrADFFEDh8DHDFRv/O9i3lPhsENjO7QX0+A==}
    engines: {node: '>=8'}
    dependencies:
      cliui: 6.0.0
      decamelize: 1.2.0
      find-up: 4.1.0
      get-caller-file: 2.0.5
      require-directory: 2.1.1
      require-main-filename: 2.0.0
      set-blocking: 2.0.0
      string-width: 4.2.3
      which-module: 2.0.0
      y18n: 4.0.3
      yargs-parser: 18.1.3
    dev: true

  /yargs/16.2.0:
    resolution: {integrity: sha512-D1mvvtDG0L5ft/jGWkLpG1+m0eQxOfaBvTNELraWj22wSVUMWxZUvYgJYcKh6jGGIkJFhH4IZPQhR4TKpc8mBw==}
    engines: {node: '>=10'}
    dependencies:
      cliui: 7.0.4
      escalade: 3.1.1
      get-caller-file: 2.0.5
      require-directory: 2.1.1
      string-width: 4.2.3
      y18n: 5.0.8
      yargs-parser: 20.2.9
    dev: false

  /yargs/17.6.2:
    resolution: {integrity: sha512-1/9UrdHjDZc0eOU0HxOHoS78C69UD3JRMvzlJ7S79S2nTaWRA/whGCTV8o9e/N/1Va9YIV7Q4sOxD8VV4pCWOw==}
    engines: {node: '>=12'}
    dependencies:
      cliui: 8.0.1
      escalade: 3.1.1
      get-caller-file: 2.0.5
      require-directory: 2.1.1
      string-width: 4.2.3
      y18n: 5.0.8
      yargs-parser: 21.1.1
    dev: true

  /yjs/13.5.44:
    resolution: {integrity: sha512-UL+abIh2lQonqXfaJ+en7z9eGshpY11j1zNLc2kDYs0vrTjee4gZJUXC3ZsuhP6geQt0IRU04epCGRaVPQAVCA==}
    dependencies:
      lib0: 0.2.52
    dev: false

  /yocto-queue/0.1.0:
    resolution: {integrity: sha512-rVksvsnNCdJ/ohGc6xgPwyN8eheCxsiLM8mxuE/t/mOVqJewPuO1miLpTHQiRgTKCLexL4MeAFVagts7HmNZ2Q==}
    engines: {node: '>=10'}
    dev: true<|MERGE_RESOLUTION|>--- conflicted
+++ resolved
@@ -20,7 +20,6 @@
       lint-staged: ^13.1.0
       prettier: ^2.7.1
       typescript: ^4.9.3
-      vitest: ^0.26.3
     devDependencies:
       '@changesets/cli': 2.26.0
       '@playwright/test': 1.29.1
@@ -38,7 +37,6 @@
       lint-staged: 13.1.0
       prettier: 2.7.1
       typescript: 4.9.3
-      vitest: 0.26.3
 
   packages/app:
     specifiers:
@@ -1443,13 +1441,8 @@
       to-fast-properties: 2.0.0
     dev: true
 
-<<<<<<< HEAD
-  /@blocksuite/blocks/0.3.1-20230106060050-1aad55d_yjs@13.5.44:
-    resolution: {integrity: sha512-qRNXmhjw+GAGsV1mI2XXPxYTlHfsFHv9ttTCNQ6IIcxvc5Hh6lWmdwVibxvlpYUkgEc1zv3/GxOEsR/ngpZXzQ==}
-=======
   /@blocksuite/blocks/0.3.1-20230109032243-37ad3ba_yjs@13.5.44:
     resolution: {integrity: sha512-UTlbk0Is7TMRBbvUyM2nivbqM/TLwRj1qArMYbOmvDGUNYadWo68cTwv/Ej2WwiKn22q4/4JHryGsv3gTCRz1Q==}
->>>>>>> 20e2984c
     dependencies:
       '@blocksuite/phasor': 0.3.1-20230109032243-37ad3ba_yjs@13.5.44
       '@blocksuite/store': 0.3.1-20230109032243-37ad3ba_yjs@13.5.44
@@ -1861,204 +1854,6 @@
     resolution: {integrity: sha512-AHPmaAx+RYfZz0eYu6Gviiagpmiyw98ySSlQvCUhVGDRtDFe4DBS0x1bSjdF3gqUDYOczB+yYvBTtEylYSdRhg==}
     dev: false
 
-  /@esbuild/android-arm/0.16.15:
-    resolution: {integrity: sha512-JsJtmadyWcR+DEtHLixM7bAQsfi1s0Xotv9kVOoXbCLyhKPOHvMEyh3kJBuTbCPSE4c2jQkQVmarwc9Mg9k3bA==}
-    engines: {node: '>=12'}
-    cpu: [arm]
-    os: [android]
-    requiresBuild: true
-    dev: true
-    optional: true
-
-  /@esbuild/android-arm64/0.16.15:
-    resolution: {integrity: sha512-OdbkUv7468dSsgoFtHIwTaYAuI5lDEv/v+dlfGBUbVa2xSDIIuSOHXawynw5N9+5lygo/JdXa5/sgGjiEU18gQ==}
-    engines: {node: '>=12'}
-    cpu: [arm64]
-    os: [android]
-    requiresBuild: true
-    dev: true
-    optional: true
-
-  /@esbuild/android-x64/0.16.15:
-    resolution: {integrity: sha512-dPUOBiNNWAm+/bxoA75o7R7qqqfcEzXaYlb5uJk2xGHmUMNKSAnDCtRYLgx9/wfE4sXyn8H948OrDyUAHhPOuA==}
-    engines: {node: '>=12'}
-    cpu: [x64]
-    os: [android]
-    requiresBuild: true
-    dev: true
-    optional: true
-
-  /@esbuild/darwin-arm64/0.16.15:
-    resolution: {integrity: sha512-AksarYV85Hxgwh5/zb6qGl4sYWxIXPQGBAZ+jUro1ZpINy3EWumK+/4DPOKUBPnsrOIvnNXy7Rq4mTeCsMQDNA==}
-    engines: {node: '>=12'}
-    cpu: [arm64]
-    os: [darwin]
-    requiresBuild: true
-    dev: true
-    optional: true
-
-  /@esbuild/darwin-x64/0.16.15:
-    resolution: {integrity: sha512-qqrKJxoohceZGGP+sZ5yXkzW9ZiyFZJ1gWSEfuYdOWzBSL18Uy3w7s/IvnDYHo++/cxwqM0ch3HQVReSZy7/4Q==}
-    engines: {node: '>=12'}
-    cpu: [x64]
-    os: [darwin]
-    requiresBuild: true
-    dev: true
-    optional: true
-
-  /@esbuild/freebsd-arm64/0.16.15:
-    resolution: {integrity: sha512-LBWaep6RvJm5KnsKkocdVEzuwnGMjz54fcRVZ9d3R7FSEWOtPBxMhuxeA1n98JVbCLMkTPFmKN6xSnfhnM9WXQ==}
-    engines: {node: '>=12'}
-    cpu: [arm64]
-    os: [freebsd]
-    requiresBuild: true
-    dev: true
-    optional: true
-
-  /@esbuild/freebsd-x64/0.16.15:
-    resolution: {integrity: sha512-LE8mKC6JPR04kPLRP9A6k7ZmG0k2aWF4ru79Sde6UeWCo7yDby5f48uJNFQ2pZqzUUkLrHL8xNdIHerJeZjHXg==}
-    engines: {node: '>=12'}
-    cpu: [x64]
-    os: [freebsd]
-    requiresBuild: true
-    dev: true
-    optional: true
-
-  /@esbuild/linux-arm/0.16.15:
-    resolution: {integrity: sha512-+1sGlqtMJTOnJUXwLUGnDhPaGRKqxT0UONtYacS+EjdDOrSgpQ/1gUXlnze45Z/BogwYaswQM19Gu1YD1T19/w==}
-    engines: {node: '>=12'}
-    cpu: [arm]
-    os: [linux]
-    requiresBuild: true
-    dev: true
-    optional: true
-
-  /@esbuild/linux-arm64/0.16.15:
-    resolution: {integrity: sha512-mRYpuQGbzY+XLczy3Sk7fMJ3DRKLGDIuvLKkkUkyecDGQMmil6K/xVKP9IpKO7JtNH477qAiMjjX7jfKae8t4g==}
-    engines: {node: '>=12'}
-    cpu: [arm64]
-    os: [linux]
-    requiresBuild: true
-    dev: true
-    optional: true
-
-  /@esbuild/linux-ia32/0.16.15:
-    resolution: {integrity: sha512-puXVFvY4m8EB6/fzu3LdgjiNnEZ3gZMSR7NmKoQe51l3hyQalvTjab3Dt7aX4qGf+8Pj7dsCOBNzNzkSlr/4Aw==}
-    engines: {node: '>=12'}
-    cpu: [ia32]
-    os: [linux]
-    requiresBuild: true
-    dev: true
-    optional: true
-
-  /@esbuild/linux-loong64/0.16.15:
-    resolution: {integrity: sha512-ATMGb3eg8T6ZTGZFldlGeFEcevBiVq6SBHvRAO04HMfUjZWneZ/U+JJb3YzlNZxuscJ4Tmzq+JrYxlk7ro4dRg==}
-    engines: {node: '>=12'}
-    cpu: [loong64]
-    os: [linux]
-    requiresBuild: true
-    dev: true
-    optional: true
-
-  /@esbuild/linux-mips64el/0.16.15:
-    resolution: {integrity: sha512-3SEA4L82OnoSATW+Ve8rPgLaKjC8WMt8fnx7De9kvi/NcVbkj8W+J7qnu/tK2P9pUPQP7Au/0sjPEqZtFeyKQQ==}
-    engines: {node: '>=12'}
-    cpu: [mips64el]
-    os: [linux]
-    requiresBuild: true
-    dev: true
-    optional: true
-
-  /@esbuild/linux-ppc64/0.16.15:
-    resolution: {integrity: sha512-8PgbeX+N6vmqeySzyxO0NyDOltCEW13OS5jUHTvCHmCgf4kNXZtAWJ+zEfJxjRGYhVezQ1FdIm7WfN1R27uOyg==}
-    engines: {node: '>=12'}
-    cpu: [ppc64]
-    os: [linux]
-    requiresBuild: true
-    dev: true
-    optional: true
-
-  /@esbuild/linux-riscv64/0.16.15:
-    resolution: {integrity: sha512-U+coqH+89vbPVoU30no1Fllrn6gvEeO5tfEArBhjYZ+dQ3Gv7ciQXYf5nrT1QdlIFwEjH4Is1U1iiaGWW+tGpQ==}
-    engines: {node: '>=12'}
-    cpu: [riscv64]
-    os: [linux]
-    requiresBuild: true
-    dev: true
-    optional: true
-
-  /@esbuild/linux-s390x/0.16.15:
-    resolution: {integrity: sha512-M0nKLFMdyFGBoitxG42kq6Xap0CPeDC6gfF9lg7ZejzGF6kqYUGT+pQGl2QCQoxJBeat/LzTma1hG8C3dq2ocg==}
-    engines: {node: '>=12'}
-    cpu: [s390x]
-    os: [linux]
-    requiresBuild: true
-    dev: true
-    optional: true
-
-  /@esbuild/linux-x64/0.16.15:
-    resolution: {integrity: sha512-t7/fOXBUKfigvhJLGKZ9TPHHgqNgpIpYaAbcXQk1X+fPeUG7x0tpAbXJ2wST9F/gJ02+CLETPMnhG7Tra2wqsQ==}
-    engines: {node: '>=12'}
-    cpu: [x64]
-    os: [linux]
-    requiresBuild: true
-    dev: true
-    optional: true
-
-  /@esbuild/netbsd-x64/0.16.15:
-    resolution: {integrity: sha512-0k0Nxi6DOJmTnLtKD/0rlyqOPpcqONXY53vpkoAsue8CfyhNPWtwzba1ICFNCfCY1dqL3Ho/xEzujJhmdXq1rg==}
-    engines: {node: '>=12'}
-    cpu: [x64]
-    os: [netbsd]
-    requiresBuild: true
-    dev: true
-    optional: true
-
-  /@esbuild/openbsd-x64/0.16.15:
-    resolution: {integrity: sha512-3SkckazfIbdSjsGpuIYT3d6n2Hx0tck3MS1yVsbahhWiLvdy4QozTpvlbjqO3GmvtvhxY4qdyhFOO2wiZKeTAQ==}
-    engines: {node: '>=12'}
-    cpu: [x64]
-    os: [openbsd]
-    requiresBuild: true
-    dev: true
-    optional: true
-
-  /@esbuild/sunos-x64/0.16.15:
-    resolution: {integrity: sha512-8PNvBC+O8X5EnyIGqE8St2bOjjrXMR17NOLenIrzolvwWnJXvwPo0tE/ahOeiAJmTOS/eAcN8b4LAZcn17Uj7w==}
-    engines: {node: '>=12'}
-    cpu: [x64]
-    os: [sunos]
-    requiresBuild: true
-    dev: true
-    optional: true
-
-  /@esbuild/win32-arm64/0.16.15:
-    resolution: {integrity: sha512-YPaSgm/mm7kNcATB53OxVGVfn6rDNbImTn330ZlF3hKej1e9ktCaljGjn2vH08z2dlHEf3kdt57tNjE6zs8SzA==}
-    engines: {node: '>=12'}
-    cpu: [arm64]
-    os: [win32]
-    requiresBuild: true
-    dev: true
-    optional: true
-
-  /@esbuild/win32-ia32/0.16.15:
-    resolution: {integrity: sha512-0movUXbSNrTeNf5ZXT0avklEvlJD0hNGZsrrXHfsp9z4tK5xC+apCqmUEZeE9mqrb84Z8XbgGr/MS9LqafTP2A==}
-    engines: {node: '>=12'}
-    cpu: [ia32]
-    os: [win32]
-    requiresBuild: true
-    dev: true
-    optional: true
-
-  /@esbuild/win32-x64/0.16.15:
-    resolution: {integrity: sha512-27h5GCcbfomVAqAnMJWvR1LqEY0dFqIq4vTe5nY3becnZNu0SX8F0+gTk3JPvgWQHzaGc6VkPzlOiMkdSUunUA==}
-    engines: {node: '>=12'}
-    cpu: [x64]
-    os: [win32]
-    requiresBuild: true
-    dev: true
-    optional: true
-
   /@eslint/eslintrc/1.3.2:
     resolution: {integrity: sha512-AXYd23w1S/bv3fTs3Lz0vjiYemS08jWkI3hYyS9I1ry+0f+Yjs1wm+sU0BS8qDOPrBIkp4qHYC16I8uVtpLajQ==}
     engines: {node: ^12.22.0 || ^14.17.0 || >=16.0.0}
@@ -3473,19 +3268,6 @@
     resolution: {integrity: sha512-GiS5Df3CzXY/fPBFcM0CKFERZfI4Cg1X33VPZX+NLo7Fwm/h9zu/aU24N1mG75Q9LuMnwKm7woxKr8BiUXGYCg==}
     dev: false
 
-<<<<<<< HEAD
-  /@types/chai-subset/1.3.3:
-    resolution: {integrity: sha512-frBecisrNGz+F4T6bcc+NLeolfiojh5FxW2klu669+8BARtyQv2C/GkNW6FUodVe4BroGMP/wER/YDGc7rEllw==}
-    dependencies:
-      '@types/chai': 4.3.4
-    dev: true
-
-  /@types/chai/4.3.4:
-    resolution: {integrity: sha512-KnRanxnpfpjUTqTCXslZSEdLfXExwgNxYPdiO2WGUj8+HDjFi8R3k5RVKPeSCzLjCcshCAtVO2QBbVuAV4kTnw==}
-    dev: true
-
-=======
->>>>>>> 20e2984c
   /@types/debug/4.1.7:
     resolution: {integrity: sha512-9AonUzyTjXXhEOa0DnqpzZi6VHlqKMswga9EXjpXnnqxwLtdvPPtlO8evrI5D9S6asFRCQ6v+wpiUKbw+vKqyg==}
     dependencies:
@@ -3818,20 +3600,9 @@
       acorn: 8.8.0
     dev: true
 
-  /acorn-walk/8.2.0:
-    resolution: {integrity: sha512-k+iyHEuPgSw6SbuDpGQM+06HQUa04DZ3o+F6CSzXMvvI5KMvnaEqXe+YVe555R9nn6GPt404fos4wcgpw12SDA==}
-    engines: {node: '>=0.4.0'}
-    dev: true
-
   /acorn/8.8.0:
     resolution: {integrity: sha512-QOxyigPVrpZ2GXT+PFyZTl6TtOFc5egxHIP9IlQ+RbupQuX4RkT/Bee4/kQuC02Xkzg84JcT7oLYtDIQxp+v7w==}
     engines: {node: '>=0.4.0'}
-    dev: true
-
-  /acorn/8.8.1:
-    resolution: {integrity: sha512-7zFpHzhnqYKrkYdUjF1HI1bzd0VygEGX8lFk4k5zVMqHEoES+P+7TKI+EvLO9WVMJ8eekdO0aDEK044xTXwPPA==}
-    engines: {node: '>=0.4.0'}
-    hasBin: true
     dev: true
 
   /aggregate-error/3.1.0:
@@ -3990,10 +3761,6 @@
   /arrify/1.0.1:
     resolution: {integrity: sha512-3CYzex9M9FGQjCGMGyi6/31c8GJbgb0qGyrx5HWxPd0aCwh4cB2YjMb2Xf9UuoogrMrlO9cTqnB5rI5GHZTcUA==}
     engines: {node: '>=0.10.0'}
-    dev: true
-
-  /assertion-error/1.1.0:
-    resolution: {integrity: sha512-jgsaNduz+ndvGyFt3uSuWqvy4lCnIJiovtouQN5JZHOKCS2QuhEdbcQHFhVksz2N2U9hXJo8odG7ETyWlEeuDw==}
     dev: true
 
   /ast-types-flow/0.0.7:
@@ -4211,19 +3978,6 @@
   /caniuse-lite/1.0.30001419:
     resolution: {integrity: sha512-aFO1r+g6R7TW+PNQxKzjITwLOyDhVRLjW0LcwS/HCZGUUKTGNp9+IwLC4xyDSZBygVL/mxaFR3HIV6wEKQuSzw==}
 
-  /chai/4.3.7:
-    resolution: {integrity: sha512-HLnAzZ2iupm25PlN0xFreAlBA5zaBSv3og0DdeGA4Ar6h6rJ3A0rolRUKJhSF2V10GZKDgWF/VmAEsNWjCRB+A==}
-    engines: {node: '>=4'}
-    dependencies:
-      assertion-error: 1.1.0
-      check-error: 1.0.2
-      deep-eql: 4.1.3
-      get-func-name: 2.0.0
-      loupe: 2.3.6
-      pathval: 1.1.1
-      type-detect: 4.0.8
-    dev: true
-
   /chalk/2.4.2:
     resolution: {integrity: sha512-Mti+f9lpJNcwF4tWV8/OrTTtF1gZi+f8FqlyAdouralcFWFQWF2+NgCHShjkCb+IFBLq9buZwE1xckQU4peSuQ==}
     engines: {node: '>=4'}
@@ -4242,10 +3996,6 @@
 
   /chardet/0.7.0:
     resolution: {integrity: sha512-mT8iDcrh03qDGRRmoA2hmBJnxpllMR+0/0qlzjqZES6NdiWDcZkCNAk4rPFZ9Q85r27unkiNNg8ZOiwZXBHwcA==}
-    dev: true
-
-  /check-error/1.0.2:
-    resolution: {integrity: sha512-BrgHpW9NURQgzoNyjfq0Wu6VFO6D7IZEmJNdtgNqpzGG8RuNFHt2jQxWlAs4HMe119chBnv+34syEZtc6IhLtA==}
     dev: true
 
   /ci-info/3.7.0:
@@ -4542,16 +4292,6 @@
       mimic-response: 3.1.0
     dev: true
 
-<<<<<<< HEAD
-  /deep-eql/4.1.3:
-    resolution: {integrity: sha512-WaEtAOpRA1MQ0eohqZjpGD8zdI0Ovsm8mmFhaDN8dvDZzyoUMcYDnf5Y6iu7HTXxf8JDS23qWa4a+hKCDyOPzw==}
-    engines: {node: '>=6'}
-    dependencies:
-      type-detect: 4.0.8
-    dev: true
-
-=======
->>>>>>> 20e2984c
   /deep-equal/1.1.1:
     resolution: {integrity: sha512-yd9c5AdiqVcR+JjcwUQb9DkhJc8ngNr0MahEBGvDiJw8puWab2yZlh+nkasOnZP+EGTAP6rRp2JzJhJZzvNF8g==}
     dependencies:
@@ -4748,36 +4488,6 @@
       is-callable: 1.2.6
       is-date-object: 1.0.5
       is-symbol: 1.0.4
-    dev: true
-
-  /esbuild/0.16.15:
-    resolution: {integrity: sha512-v+3ozjy9wyj8cOElzx3//Lsb4TCxPfZxRmdsfm0YaEkvZu7y6rKH7Zi1UpDx4JI7dSQui+U1Qxhfij9KBbHfrA==}
-    engines: {node: '>=12'}
-    hasBin: true
-    requiresBuild: true
-    optionalDependencies:
-      '@esbuild/android-arm': 0.16.15
-      '@esbuild/android-arm64': 0.16.15
-      '@esbuild/android-x64': 0.16.15
-      '@esbuild/darwin-arm64': 0.16.15
-      '@esbuild/darwin-x64': 0.16.15
-      '@esbuild/freebsd-arm64': 0.16.15
-      '@esbuild/freebsd-x64': 0.16.15
-      '@esbuild/linux-arm': 0.16.15
-      '@esbuild/linux-arm64': 0.16.15
-      '@esbuild/linux-ia32': 0.16.15
-      '@esbuild/linux-loong64': 0.16.15
-      '@esbuild/linux-mips64el': 0.16.15
-      '@esbuild/linux-ppc64': 0.16.15
-      '@esbuild/linux-riscv64': 0.16.15
-      '@esbuild/linux-s390x': 0.16.15
-      '@esbuild/linux-x64': 0.16.15
-      '@esbuild/netbsd-x64': 0.16.15
-      '@esbuild/openbsd-x64': 0.16.15
-      '@esbuild/sunos-x64': 0.16.15
-      '@esbuild/win32-arm64': 0.16.15
-      '@esbuild/win32-ia32': 0.16.15
-      '@esbuild/win32-x64': 0.16.15
     dev: true
 
   /escalade/3.1.1:
@@ -5647,10 +5357,6 @@
     resolution: {integrity: sha512-DyFP3BM/3YHTQOCUL/w0OZHR0lpKeGrxotcHWcqNEdnltqFwXVfhEBQ94eIo34AfQpo0rGki4cyIiftY06h2Fg==}
     engines: {node: 6.* || 8.* || >= 10.*}
 
-  /get-func-name/2.0.0:
-    resolution: {integrity: sha512-Hm0ixYtaSZ/V7C8FJrtZIuBBI+iSgL+1Aq82zSu8VQNB4S3Gk8e7Qs3VwBDJAhmRZcFqkl3tQu36g/Foh5I5ig==}
-    dev: true
-
   /get-intrinsic/1.1.3:
     resolution: {integrity: sha512-QJVz1Tj7MS099PevUG5jvnt9tSkXN8K14dxQlikJuPt4uD9hHAHjLyLBiLR5zELelBdD9QNRAXZzsJx0WaDL9A==}
     dependencies:
@@ -6268,10 +5974,6 @@
     resolution: {integrity: sha512-1hqLFMSrGHRHxav9q9gNjJ5EXznIxGVO09xQRrwplcS8qs28pZ8s8hupZAmqDwZUmVZ2Qb2jnyPOWcDH8m8dlA==}
     engines: {node: '>=6'}
     hasBin: true
-    dev: true
-
-  /jsonc-parser/3.2.0:
-    resolution: {integrity: sha512-gfFQZrcTc8CnKXp6Y4/CBT3fTc0OVuDofpre4aEeEpSBPV5X5v4+Vmx+8snU7RLPrNHPKSgLxGo9YuQzz20o+w==}
     dev: true
 
   /jsonfile/4.0.0:
@@ -6478,11 +6180,6 @@
       json5: 2.2.1
     dev: true
 
-  /local-pkg/0.4.2:
-    resolution: {integrity: sha512-mlERgSPrbxU3BP4qBqAvvwlgW4MTg78iwJdGGnv7kibKjWcJksrG3t6LB5lXI93wXRDvG4NpUgJFmTG4T6rdrg==}
-    engines: {node: '>=14'}
-    dev: true
-
   /locate-path/5.0.0:
     resolution: {integrity: sha512-t7hw9pI+WvuwNJXwk5zVHpyhIqzg2qTlklJOf0mVxGSbe3Fp2VieZcduNYjaLDoy6p9uGpQEGWG87WpMKlNq8g==}
     engines: {node: '>=8'}
@@ -6542,12 +6239,6 @@
     resolution: {integrity: sha512-lyuxPGr/Wfhrlem2CL/UcnUc1zcqKAImBDzukY7Y5F/yQiNdko6+fRLevlw1HgMySw7f611UIY408EtxRSoK3Q==}
     dependencies:
       js-tokens: 4.0.0
-
-  /loupe/2.3.6:
-    resolution: {integrity: sha512-RaPMZKiMy8/JruncMU5Bt6na1eftNoo++R4Y+N2FrxkDVTrGvcyzFTsaGif4QTeKESheMGegbhw6iUAq+5A8zA==}
-    dependencies:
-      get-func-name: 2.0.0
-    dev: true
 
   /lowercase-keys/3.0.0:
     resolution: {integrity: sha512-ozCC6gdQ+glXOQsveKD0YsDy8DSQFjDTz4zyzEHNV5+JP5D62LmfDZ6o1cycFx9ouG940M5dE8C8CTewdj2YWQ==}
@@ -6690,15 +6381,6 @@
   /mixme/0.5.4:
     resolution: {integrity: sha512-3KYa4m4Vlqx98GPdOHghxSdNtTvcP8E0kkaJ5Dlh+h2DRzF7zpuVVcA8B0QpKd11YJeP9QQ7ASkKzOeu195Wzw==}
     engines: {node: '>= 8.0.0'}
-    dev: true
-
-  /mlly/1.0.0:
-    resolution: {integrity: sha512-QL108Hwt+u9bXdWgOI0dhzZfACovn5Aen4Xvc8Jasd9ouRH4NjnrXEiyP3nVvJo91zPlYjVRckta0Nt2zfoR6g==}
-    dependencies:
-      acorn: 8.8.1
-      pathe: 1.0.0
-      pkg-types: 1.0.1
-      ufo: 1.0.1
     dev: true
 
   /ms/2.0.0:
@@ -7119,18 +6801,6 @@
     resolution: {integrity: sha512-gDKb8aZMDeD/tZWs9P6+q0J9Mwkdl6xMV8TjnGP3qJVJ06bdMgkbBlLU8IdfOsIsFz2BW1rNVT3XuNEl8zPAvw==}
     engines: {node: '>=8'}
 
-  /pathe/0.2.0:
-    resolution: {integrity: sha512-sTitTPYnn23esFR3RlqYBWn4c45WGeLcsKzQiUpXJAyfcWkolvlYpV8FLo7JishK946oQwMFUCHXQ9AjGPKExw==}
-    dev: true
-
-  /pathe/1.0.0:
-    resolution: {integrity: sha512-nPdMG0Pd09HuSsr7QOKUXO2Jr9eqaDiZvDwdyIhNG5SHYujkQHYKDfGQkulBxvbDHz8oHLsTgKN86LSwYzSHAg==}
-    dev: true
-
-  /pathval/1.1.1:
-    resolution: {integrity: sha512-Dp6zGqpTdETdR63lehJYPeIOqpiNBNtc7BpWSLrOje7UaIsE5aY92r/AunQA7rsXvet3lrJ3JnZX29UPTKXyKQ==}
-    dev: true
-
   /perfect-freehand/1.2.0:
     resolution: {integrity: sha512-h/0ikF1M3phW7CwpZ5MMvKnfpHficWoOEyr//KVNTxV4F6deRK1eYMtHyBKEAKFK0aXIEUK9oBvlF6PNXMDsAw==}
     dev: false
@@ -7178,14 +6848,6 @@
       find-up: 4.1.0
     dev: true
 
-  /pkg-types/1.0.1:
-    resolution: {integrity: sha512-jHv9HB+Ho7dj6ItwppRDDl0iZRYBD0jsakHXtFgoLr+cHSF6xC+QL54sJmWxyGxOLYSHm0afhXhXcQDQqH9z8g==}
-    dependencies:
-      jsonc-parser: 3.2.0
-      mlly: 1.0.0
-      pathe: 1.0.0
-    dev: true
-
   /playwright-core/1.29.1:
     resolution: {integrity: sha512-20Ai3d+lMkWpI9YZYlxk8gxatfgax5STW8GaMozAHwigLiyiKQrdkt7gaoT9UQR8FIVDg6qVXs9IoZUQrDjIIg==}
     engines: {node: '>=14'}
@@ -7199,15 +6861,6 @@
       nanoid: 3.3.4
       picocolors: 1.0.0
       source-map-js: 1.0.2
-
-  /postcss/8.4.21:
-    resolution: {integrity: sha512-tP7u/Sn/dVxK2NnruI4H9BG+x+Wxz6oeZ1cJ8P6G/PZY0IKk4k/63TDsQf2kQq3+qoJeLm2kIBUNlZe3zgb4Zg==}
-    engines: {node: ^10 || ^12 || >=14}
-    dependencies:
-      nanoid: 3.3.4
-      picocolors: 1.0.0
-      source-map-js: 1.0.2
-    dev: true
 
   /preferred-pm/3.0.3:
     resolution: {integrity: sha512-+wZgbxNES/KlJs9q40F/1sfOd/j7f1O9JaHcW5Dsn3aUUOZg3L2bjpVUcKV2jvtElYfoTuQiNeMfQJ4kwUAhCQ==}
@@ -7692,14 +7345,6 @@
       fsevents: 2.3.2
     dev: true
 
-  /rollup/3.9.1:
-    resolution: {integrity: sha512-GswCYHXftN8ZKGVgQhTFUJB/NBXxrRGgO2NCy6E8s1rwEJ4Q9/VttNqcYfEvx4dTo4j58YqdC3OVztPzlKSX8w==}
-    engines: {node: '>=14.18.0', npm: '>=8.0.0'}
-    hasBin: true
-    optionalDependencies:
-      fsevents: 2.3.2
-    dev: true
-
   /run-parallel/1.2.0:
     resolution: {integrity: sha512-5l4VyZR86LZ/lDxZTR6jqL8AFE2S0IFLMP26AbjsLVADxHdhB/c0GUsH+y39UfCi3dzz8OlQuPmnaJOMoDHQBA==}
     dependencies:
@@ -8067,12 +7712,6 @@
   /strip-json-comments/3.1.1:
     resolution: {integrity: sha512-6fPc+R4ihwqP6N/aIv2f1gMH8lOVtWQHoqC4yK6oSDVVocumAsfCqjkXnqiYMhmMwS/mEHLp7Vehlt3ql6lEig==}
     engines: {node: '>=8'}
-    dev: true
-
-  /strip-literal/1.0.0:
-    resolution: {integrity: sha512-5o4LsH1lzBzO9UFH63AJ2ad2/S2AVx6NtjOcaz+VTT2h1RiRvbipW72z8M/lxEhcPHDBQwpDrnTF7sXy/7OwCQ==}
-    dependencies:
-      acorn: 8.8.1
     dev: true
 
   /styled-jsx/5.0.7_react@18.2.0:
@@ -8212,20 +7851,6 @@
       xtend: 2.1.2
     dev: false
 
-  /tinybench/2.3.1:
-    resolution: {integrity: sha512-hGYWYBMPr7p4g5IarQE7XhlyWveh1EKhy4wUBS1LrHXCKYgvz+4/jCqgmJqZxxldesn05vccrtME2RLLZNW7iA==}
-    dev: true
-
-  /tinypool/0.3.0:
-    resolution: {integrity: sha512-NX5KeqHOBZU6Bc0xj9Vr5Szbb1j8tUHIeD18s41aDJaPeC5QTdEhK0SpdpUrZlj2nv5cctNcSjaKNanXlfcVEQ==}
-    engines: {node: '>=14.0.0'}
-    dev: true
-
-  /tinyspy/1.0.2:
-    resolution: {integrity: sha512-bSGlgwLBYf7PnUsQ6WOc6SJ3pGOcd+d8AA6EUnLDDM0kWEstC1JIlSZA3UNliDXhd9ABoS7hiRBDCu+XP/sf1Q==}
-    engines: {node: '>=14.0.0'}
-    dev: true
-
   /tmp/0.0.33:
     resolution: {integrity: sha512-jRCJlojKnZ3addtTOjdIqoRuPEKBvNXcGYqzO6zWZX8KfKEpnGY5jfggJQ3EjKuu8D4bJRr0y+cYJFmYbImXGw==}
     engines: {node: '>=0.6.0'}
@@ -8391,10 +8016,6 @@
     engines: {node: '>=0.1.14'}
     dev: true
 
-  /ufo/1.0.1:
-    resolution: {integrity: sha512-boAm74ubXHY7KJQZLlXrtMz52qFvpsbOxDcZOnw/Wf+LS4Mmyu7JxmzD4tDLtUQtmZECypJ0FrCz4QIe6dvKRA==}
-    dev: true
-
   /unbox-primitive/1.0.2:
     resolution: {integrity: sha512-61pPlCD9h51VoreyJ0BReideM3MDKMKnh6+V9L08331ipq6Q8OFXZYiqP6n/tbHx4s5I9uRhcye6BrbkizkBDw==}
     dependencies:
@@ -8524,107 +8145,6 @@
     dependencies:
       spdx-correct: 3.1.1
       spdx-expression-parse: 3.0.1
-    dev: true
-
-  /vite-node/0.26.3_@types+node@18.11.18:
-    resolution: {integrity: sha512-Te2bq0Bfvq6XiO718I+1EinMjpNYKws6SNHKOmVbILAQimKoZKDd+IZLlkaYcBXPpK3HFe2U80k8Zw+m3w/a2w==}
-    engines: {node: '>=v14.16.0'}
-    hasBin: true
-    dependencies:
-      debug: 4.3.4
-      mlly: 1.0.0
-      pathe: 0.2.0
-      source-map: 0.6.1
-      source-map-support: 0.5.21
-      vite: 4.0.4_@types+node@18.11.18
-    transitivePeerDependencies:
-      - '@types/node'
-      - less
-      - sass
-      - stylus
-      - sugarss
-      - supports-color
-      - terser
-    dev: true
-
-  /vite/4.0.4_@types+node@18.11.18:
-    resolution: {integrity: sha512-xevPU7M8FU0i/80DMR+YhgrzR5KS2ORy1B4xcX/cXLsvnUWvfHuqMmVU6N0YiJ4JWGRJJsLCgjEzKjG9/GKoSw==}
-    engines: {node: ^14.18.0 || >=16.0.0}
-    hasBin: true
-    peerDependencies:
-      '@types/node': '>= 14'
-      less: '*'
-      sass: '*'
-      stylus: '*'
-      sugarss: '*'
-      terser: ^5.4.0
-    peerDependenciesMeta:
-      '@types/node':
-        optional: true
-      less:
-        optional: true
-      sass:
-        optional: true
-      stylus:
-        optional: true
-      sugarss:
-        optional: true
-      terser:
-        optional: true
-    dependencies:
-      '@types/node': 18.11.18
-      esbuild: 0.16.15
-      postcss: 8.4.21
-      resolve: 1.22.1
-      rollup: 3.9.1
-    optionalDependencies:
-      fsevents: 2.3.2
-    dev: true
-
-  /vitest/0.26.3:
-    resolution: {integrity: sha512-FmHxU9aUCxTi23keF3vxb/Qp0lYXaaJ+jRLGOUmMS3qVTOJvgGE+f1VArupA6pEhaG2Ans4X+zV9dqM5WISMbg==}
-    engines: {node: '>=v14.16.0'}
-    hasBin: true
-    peerDependencies:
-      '@edge-runtime/vm': '*'
-      '@vitest/browser': '*'
-      '@vitest/ui': '*'
-      happy-dom: '*'
-      jsdom: '*'
-    peerDependenciesMeta:
-      '@edge-runtime/vm':
-        optional: true
-      '@vitest/browser':
-        optional: true
-      '@vitest/ui':
-        optional: true
-      happy-dom:
-        optional: true
-      jsdom:
-        optional: true
-    dependencies:
-      '@types/chai': 4.3.4
-      '@types/chai-subset': 1.3.3
-      '@types/node': 18.11.18
-      acorn: 8.8.1
-      acorn-walk: 8.2.0
-      chai: 4.3.7
-      debug: 4.3.4
-      local-pkg: 0.4.2
-      source-map: 0.6.1
-      strip-literal: 1.0.0
-      tinybench: 2.3.1
-      tinypool: 0.3.0
-      tinyspy: 1.0.2
-      vite: 4.0.4_@types+node@18.11.18
-      vite-node: 0.26.3_@types+node@18.11.18
-    transitivePeerDependencies:
-      - less
-      - sass
-      - stylus
-      - sugarss
-      - supports-color
-      - terser
     dev: true
 
   /void-elements/3.1.0:
