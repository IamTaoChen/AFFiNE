--- conflicted
+++ resolved
@@ -1487,17 +1487,8 @@
       to-fast-properties: 2.0.0
     dev: true
 
-<<<<<<< HEAD
-  /@bcoe/v8-coverage/0.2.3:
-    resolution: {integrity: sha512-0hYQ8SB4Db5zvZB4axdMHGwEaQjkZzFjQiN9LVYvIFB2nSUHW9tYpxWriPrWDASIxiaXax83REcLxuSdnGPZtw==}
-    dev: true
-
-  /@blocksuite/blocks/0.3.1-20230106060050-1aad55d_yjs@13.5.44:
-    resolution: {integrity: sha512-qRNXmhjw+GAGsV1mI2XXPxYTlHfsFHv9ttTCNQ6IIcxvc5Hh6lWmdwVibxvlpYUkgEc1zv3/GxOEsR/ngpZXzQ==}
-=======
   /@blocksuite/blocks/0.3.1-20230109032243-37ad3ba_yjs@13.5.44:
     resolution: {integrity: sha512-UTlbk0Is7TMRBbvUyM2nivbqM/TLwRj1qArMYbOmvDGUNYadWo68cTwv/Ej2WwiKn22q4/4JHryGsv3gTCRz1Q==}
->>>>>>> bd5f0ad7
     dependencies:
       '@blocksuite/phasor': 0.3.1-20230109032243-37ad3ba_yjs@13.5.44
       '@blocksuite/store': 0.3.1-20230109032243-37ad3ba_yjs@13.5.44
@@ -1909,207 +1900,6 @@
     resolution: {integrity: sha512-AHPmaAx+RYfZz0eYu6Gviiagpmiyw98ySSlQvCUhVGDRtDFe4DBS0x1bSjdF3gqUDYOczB+yYvBTtEylYSdRhg==}
     dev: false
 
-<<<<<<< HEAD
-  /@esbuild/android-arm/0.16.16:
-    resolution: {integrity: sha512-BUuWMlt4WSXod1HSl7aGK8fJOsi+Tab/M0IDK1V1/GstzoOpqc/v3DqmN8MkuapPKQ9Br1WtLAN4uEgWR8x64A==}
-    engines: {node: '>=12'}
-    cpu: [arm]
-    os: [android]
-    requiresBuild: true
-    dev: false
-    optional: true
-
-  /@esbuild/android-arm64/0.16.16:
-    resolution: {integrity: sha512-hFHVAzUKp9Tf8psGq+bDVv+6hTy1bAOoV/jJMUWwhUnIHsh6WbFMhw0ZTkqDuh7TdpffFoHOiIOIxmHc7oYRBQ==}
-    engines: {node: '>=12'}
-    cpu: [arm64]
-    os: [android]
-    requiresBuild: true
-    dev: false
-    optional: true
-
-  /@esbuild/android-x64/0.16.16:
-    resolution: {integrity: sha512-9WhxJpeb6XumlfivldxqmkJepEcELekmSw3NkGrs+Edq6sS5KRxtUBQuKYDD7KqP59dDkxVbaoPIQFKWQG0KLg==}
-    engines: {node: '>=12'}
-    cpu: [x64]
-    os: [android]
-    requiresBuild: true
-    dev: false
-    optional: true
-
-  /@esbuild/darwin-arm64/0.16.16:
-    resolution: {integrity: sha512-8Z+wld+vr/prHPi2O0X7o1zQOfMbXWGAw9hT0jEyU/l/Yrg+0Z3FO9pjPho72dVkZs4ewZk0bDOFLdZHm8jEfw==}
-    engines: {node: '>=12'}
-    cpu: [arm64]
-    os: [darwin]
-    requiresBuild: true
-    dev: false
-    optional: true
-
-  /@esbuild/darwin-x64/0.16.16:
-    resolution: {integrity: sha512-CYkxVvkZzGCqFrt7EgjFxQKhlUPyDkuR9P0Y5wEcmJqVI8ncerOIY5Kej52MhZyzOBXkYrJgZeVZC9xXXoEg9A==}
-    engines: {node: '>=12'}
-    cpu: [x64]
-    os: [darwin]
-    requiresBuild: true
-    dev: false
-    optional: true
-
-  /@esbuild/freebsd-arm64/0.16.16:
-    resolution: {integrity: sha512-fxrw4BYqQ39z/3Ja9xj/a1gMsVq0xEjhSyI4a9MjfvDDD8fUV8IYliac96i7tzZc3+VytyXX+XNsnpEk5sw5Wg==}
-    engines: {node: '>=12'}
-    cpu: [arm64]
-    os: [freebsd]
-    requiresBuild: true
-    dev: false
-    optional: true
-
-  /@esbuild/freebsd-x64/0.16.16:
-    resolution: {integrity: sha512-8p3v1D+du2jiDvSoNVimHhj7leSfST9YlKsAEO7etBfuqjaBMndo0fmjNLp0JCMld+XIx9L80tooOkyUv1a1PQ==}
-    engines: {node: '>=12'}
-    cpu: [x64]
-    os: [freebsd]
-    requiresBuild: true
-    dev: false
-    optional: true
-
-  /@esbuild/linux-arm/0.16.16:
-    resolution: {integrity: sha512-bYaocE1/PTMRmkgSckZ0D0Xn2nox8v2qlk+MVVqm+VECNKDdZvghVZtH41dNtBbwADSvA6qkCHGYeWm9LrNCBw==}
-    engines: {node: '>=12'}
-    cpu: [arm]
-    os: [linux]
-    requiresBuild: true
-    dev: false
-    optional: true
-
-  /@esbuild/linux-arm64/0.16.16:
-    resolution: {integrity: sha512-N3u6BBbCVY3xeP2D8Db7QY8I+nZ+2AgOopUIqk+5yCoLnsWkcVxD2ay5E9iIdvApFi1Vg1lZiiwaVp8bOpAc4A==}
-    engines: {node: '>=12'}
-    cpu: [arm64]
-    os: [linux]
-    requiresBuild: true
-    dev: false
-    optional: true
-
-  /@esbuild/linux-ia32/0.16.16:
-    resolution: {integrity: sha512-dxjqLKUW8GqGemoRT9v8IgHk+T4tRm1rn1gUcArsp26W9EkK/27VSjBVUXhEG5NInHZ92JaQ3SSMdTwv/r9a2A==}
-    engines: {node: '>=12'}
-    cpu: [ia32]
-    os: [linux]
-    requiresBuild: true
-    dev: false
-    optional: true
-
-  /@esbuild/linux-loong64/0.16.16:
-    resolution: {integrity: sha512-MdUFggHjRiCCwNE9+1AibewoNq6wf94GLB9Q9aXwl+a75UlRmbRK3h6WJyrSGA6ZstDJgaD2wiTSP7tQNUYxwA==}
-    engines: {node: '>=12'}
-    cpu: [loong64]
-    os: [linux]
-    requiresBuild: true
-    dev: false
-    optional: true
-
-  /@esbuild/linux-mips64el/0.16.16:
-    resolution: {integrity: sha512-CO3YmO7jYMlGqGoeFeKzdwx/bx8Vtq/SZaMAi+ZLDUnDUdfC7GmGwXzIwDJ70Sg+P9pAemjJyJ1icKJ9R3q/Fg==}
-    engines: {node: '>=12'}
-    cpu: [mips64el]
-    os: [linux]
-    requiresBuild: true
-    dev: false
-    optional: true
-
-  /@esbuild/linux-ppc64/0.16.16:
-    resolution: {integrity: sha512-DSl5Czh5hCy/7azX0Wl9IdzPHX2H8clC6G87tBnZnzUpNgRxPFhfmArbaHoAysu4JfqCqbB/33u/GL9dUgCBAw==}
-    engines: {node: '>=12'}
-    cpu: [ppc64]
-    os: [linux]
-    requiresBuild: true
-    dev: false
-    optional: true
-
-  /@esbuild/linux-riscv64/0.16.16:
-    resolution: {integrity: sha512-sSVVMEXsqf1fQu0j7kkhXMViroixU5XoaJXl1u/u+jbXvvhhCt9YvA/B6VM3aM/77HuRQ94neS5bcisijGnKFQ==}
-    engines: {node: '>=12'}
-    cpu: [riscv64]
-    os: [linux]
-    requiresBuild: true
-    dev: false
-    optional: true
-
-  /@esbuild/linux-s390x/0.16.16:
-    resolution: {integrity: sha512-jRqBCre9gZGoCdCN/UWCCMwCMsOg65IpY9Pyj56mKCF5zXy9d60kkNRdDN6YXGjr3rzcC4DXnS/kQVCGcC4yPQ==}
-    engines: {node: '>=12'}
-    cpu: [s390x]
-    os: [linux]
-    requiresBuild: true
-    dev: false
-    optional: true
-
-  /@esbuild/linux-x64/0.16.16:
-    resolution: {integrity: sha512-G1+09TopOzo59/55lk5Q0UokghYLyHTKKzD5lXsAOOlGDbieGEFJpJBr3BLDbf7cz89KX04sBeExAR/pL/26sA==}
-    engines: {node: '>=12'}
-    cpu: [x64]
-    os: [linux]
-    requiresBuild: true
-    dev: false
-    optional: true
-
-  /@esbuild/netbsd-x64/0.16.16:
-    resolution: {integrity: sha512-xwjGJB5wwDEujLaJIrSMRqWkbigALpBNcsF9SqszoNKc+wY4kPTdKrSxiY5ik3IatojePP+WV108MvF6q6np4w==}
-    engines: {node: '>=12'}
-    cpu: [x64]
-    os: [netbsd]
-    requiresBuild: true
-    dev: false
-    optional: true
-
-  /@esbuild/openbsd-x64/0.16.16:
-    resolution: {integrity: sha512-yeERkoxG2nR2oxO5n+Ms7MsCeNk23zrby2GXCqnfCpPp7KNc0vxaaacIxb21wPMfXXRhGBrNP4YLIupUBrWdlg==}
-    engines: {node: '>=12'}
-    cpu: [x64]
-    os: [openbsd]
-    requiresBuild: true
-    dev: false
-    optional: true
-
-  /@esbuild/sunos-x64/0.16.16:
-    resolution: {integrity: sha512-nHfbEym0IObXPhtX6Va3H5GaKBty2kdhlAhKmyCj9u255ktAj0b1YACUs9j5H88NRn9cJCthD1Ik/k9wn8YKVg==}
-    engines: {node: '>=12'}
-    cpu: [x64]
-    os: [sunos]
-    requiresBuild: true
-    dev: false
-    optional: true
-
-  /@esbuild/win32-arm64/0.16.16:
-    resolution: {integrity: sha512-pdD+M1ZOFy4hE15ZyPX09fd5g4DqbbL1wXGY90YmleVS6Y5YlraW4BvHjim/X/4yuCpTsAFvsT4Nca2lbyDH/A==}
-    engines: {node: '>=12'}
-    cpu: [arm64]
-    os: [win32]
-    requiresBuild: true
-    dev: false
-    optional: true
-
-  /@esbuild/win32-ia32/0.16.16:
-    resolution: {integrity: sha512-IPEMfU9p0c3Vb8PqxaPX6BM9rYwlTZGYOf9u+kMdhoILZkVKEjq6PKZO0lB+isojWwAnAqh4ZxshD96njTXajg==}
-    engines: {node: '>=12'}
-    cpu: [ia32]
-    os: [win32]
-    requiresBuild: true
-    dev: false
-    optional: true
-
-  /@esbuild/win32-x64/0.16.16:
-    resolution: {integrity: sha512-1YYpoJ39WV/2bnShPwgdzJklc+XS0bysN6Tpnt1cWPdeoKOG4RMEY1g7i534QxXX/rPvNx/NLJQTTCeORYzipg==}
-    engines: {node: '>=12'}
-    cpu: [x64]
-    os: [win32]
-    requiresBuild: true
-    dev: false
-    optional: true
-
-=======
->>>>>>> bd5f0ad7
   /@eslint/eslintrc/1.3.2:
     resolution: {integrity: sha512-AXYd23w1S/bv3fTs3Lz0vjiYemS08jWkI3hYyS9I1ry+0f+Yjs1wm+sU0BS8qDOPrBIkp4qHYC16I8uVtpLajQ==}
     engines: {node: ^12.22.0 || ^14.17.0 || >=16.0.0}
@@ -3769,48 +3559,6 @@
     resolution: {integrity: sha512-GiS5Df3CzXY/fPBFcM0CKFERZfI4Cg1X33VPZX+NLo7Fwm/h9zu/aU24N1mG75Q9LuMnwKm7woxKr8BiUXGYCg==}
     dev: false
 
-<<<<<<< HEAD
-  /@types/babel__core/7.1.20:
-    resolution: {integrity: sha512-PVb6Bg2QuscZ30FvOU7z4guG6c926D9YRvOxEaelzndpMsvP+YM74Q/dAFASpg2l6+XLalxSGxcq/lrgYWZtyQ==}
-    dependencies:
-      '@babel/parser': 7.20.7
-      '@babel/types': 7.20.7
-      '@types/babel__generator': 7.6.4
-      '@types/babel__template': 7.4.1
-      '@types/babel__traverse': 7.18.3
-    dev: true
-
-  /@types/babel__generator/7.6.4:
-    resolution: {integrity: sha512-tFkciB9j2K755yrTALxD44McOrk+gfpIpvC3sxHjRawj6PfnQxrse4Clq5y/Rq+G3mrBurMax/lG8Qn2t9mSsg==}
-    dependencies:
-      '@babel/types': 7.20.7
-    dev: true
-
-  /@types/babel__template/7.4.1:
-    resolution: {integrity: sha512-azBFKemX6kMg5Io+/rdGT0dkGreboUVR0Cdm3fz9QJWpaQGJRQXl7C+6hOTCZcMll7KFyEQpgbYI2lHdsS4U7g==}
-    dependencies:
-      '@babel/parser': 7.20.7
-      '@babel/types': 7.20.7
-    dev: true
-
-  /@types/babel__traverse/7.18.3:
-    resolution: {integrity: sha512-1kbcJ40lLB7MHsj39U4Sh1uTd2E7rLEa79kmDpI6cy+XiXsteB3POdQomoq4FxszMrO3ZYchkhYJw7A2862b3w==}
-    dependencies:
-      '@babel/types': 7.20.7
-    dev: true
-
-  /@types/chai-subset/1.3.3:
-    resolution: {integrity: sha512-frBecisrNGz+F4T6bcc+NLeolfiojh5FxW2klu669+8BARtyQv2C/GkNW6FUodVe4BroGMP/wER/YDGc7rEllw==}
-    dependencies:
-      '@types/chai': 4.3.4
-    dev: false
-
-  /@types/chai/4.3.4:
-    resolution: {integrity: sha512-KnRanxnpfpjUTqTCXslZSEdLfXExwgNxYPdiO2WGUj8+HDjFi8R3k5RVKPeSCzLjCcshCAtVO2QBbVuAV4kTnw==}
-    dev: false
-
-=======
->>>>>>> bd5f0ad7
   /@types/debug/4.1.7:
     resolution: {integrity: sha512-9AonUzyTjXXhEOa0DnqpzZi6VHlqKMswga9EXjpXnnqxwLtdvPPtlO8evrI5D9S6asFRCQ6v+wpiUKbw+vKqyg==}
     dependencies:
@@ -4183,28 +3931,11 @@
       acorn: 8.8.0
     dev: true
 
-<<<<<<< HEAD
-  /acorn-walk/8.2.0:
-    resolution: {integrity: sha512-k+iyHEuPgSw6SbuDpGQM+06HQUa04DZ3o+F6CSzXMvvI5KMvnaEqXe+YVe555R9nn6GPt404fos4wcgpw12SDA==}
-    engines: {node: '>=0.4.0'}
-    dev: false
-
-=======
->>>>>>> bd5f0ad7
   /acorn/8.8.0:
     resolution: {integrity: sha512-QOxyigPVrpZ2GXT+PFyZTl6TtOFc5egxHIP9IlQ+RbupQuX4RkT/Bee4/kQuC02Xkzg84JcT7oLYtDIQxp+v7w==}
     engines: {node: '>=0.4.0'}
     dev: true
 
-<<<<<<< HEAD
-  /acorn/8.8.1:
-    resolution: {integrity: sha512-7zFpHzhnqYKrkYdUjF1HI1bzd0VygEGX8lFk4k5zVMqHEoES+P+7TKI+EvLO9WVMJ8eekdO0aDEK044xTXwPPA==}
-    engines: {node: '>=0.4.0'}
-    hasBin: true
-    dev: false
-
-=======
->>>>>>> bd5f0ad7
   /aggregate-error/3.1.0:
     resolution: {integrity: sha512-4I7Td01quW/RpocfNayFdFVk1qSuoh0E7JrbRJ16nH01HhKFQ88INq9Sd+nd72zqRySlr9BmDA8xlEJ6vJMrYA==}
     engines: {node: '>=8'}
@@ -4376,13 +4107,6 @@
     engines: {node: '>=0.10.0'}
     dev: true
 
-<<<<<<< HEAD
-  /assertion-error/1.1.0:
-    resolution: {integrity: sha512-jgsaNduz+ndvGyFt3uSuWqvy4lCnIJiovtouQN5JZHOKCS2QuhEdbcQHFhVksz2N2U9hXJo8odG7ETyWlEeuDw==}
-    dev: false
-
-=======
->>>>>>> bd5f0ad7
   /ast-types-flow/0.0.7:
     resolution: {integrity: sha512-eBvWn1lvIApYMhzQMsu9ciLfkBY499mFZlNqG+/9WR7PVlroQw0vG30cOQQbaKz3sCEc44TAOu2ykzqXSNnwag==}
     dev: true
@@ -4687,22 +4411,6 @@
   /caniuse-lite/1.0.30001419:
     resolution: {integrity: sha512-aFO1r+g6R7TW+PNQxKzjITwLOyDhVRLjW0LcwS/HCZGUUKTGNp9+IwLC4xyDSZBygVL/mxaFR3HIV6wEKQuSzw==}
 
-<<<<<<< HEAD
-  /chai/4.3.7:
-    resolution: {integrity: sha512-HLnAzZ2iupm25PlN0xFreAlBA5zaBSv3og0DdeGA4Ar6h6rJ3A0rolRUKJhSF2V10GZKDgWF/VmAEsNWjCRB+A==}
-    engines: {node: '>=4'}
-    dependencies:
-      assertion-error: 1.1.0
-      check-error: 1.0.2
-      deep-eql: 4.1.3
-      get-func-name: 2.0.0
-      loupe: 2.3.6
-      pathval: 1.1.1
-      type-detect: 4.0.8
-    dev: false
-
-=======
->>>>>>> bd5f0ad7
   /chalk/2.4.2:
     resolution: {integrity: sha512-Mti+f9lpJNcwF4tWV8/OrTTtF1gZi+f8FqlyAdouralcFWFQWF2+NgCHShjkCb+IFBLq9buZwE1xckQU4peSuQ==}
     engines: {node: '>=4'}
@@ -4728,13 +4436,6 @@
     resolution: {integrity: sha512-mT8iDcrh03qDGRRmoA2hmBJnxpllMR+0/0qlzjqZES6NdiWDcZkCNAk4rPFZ9Q85r27unkiNNg8ZOiwZXBHwcA==}
     dev: true
 
-<<<<<<< HEAD
-  /check-error/1.0.2:
-    resolution: {integrity: sha512-BrgHpW9NURQgzoNyjfq0Wu6VFO6D7IZEmJNdtgNqpzGG8RuNFHt2jQxWlAs4HMe119chBnv+34syEZtc6IhLtA==}
-    dev: false
-
-=======
->>>>>>> bd5f0ad7
   /ci-info/3.7.0:
     resolution: {integrity: sha512-2CpRNYmImPx+RXKLq6jko/L07phmS9I02TyqkcNU20GCF/GgaWvc58hPtjxDX8lPpkdwc9sNh72V9k00S7ezog==}
     engines: {node: '>=8'}
@@ -5046,20 +4747,6 @@
       mimic-response: 3.1.0
     dev: true
 
-<<<<<<< HEAD
-  /dedent/0.7.0:
-    resolution: {integrity: sha512-Q6fKUPqnAHAyhiUgFU7BUzLiv0kd8saH9al7tnu5Q/okj6dnupxyTgFIBjVzJATdfIAm9NAsvXNzjaKa+bxVyA==}
-    dev: true
-
-  /deep-eql/4.1.3:
-    resolution: {integrity: sha512-WaEtAOpRA1MQ0eohqZjpGD8zdI0Ovsm8mmFhaDN8dvDZzyoUMcYDnf5Y6iu7HTXxf8JDS23qWa4a+hKCDyOPzw==}
-    engines: {node: '>=6'}
-    dependencies:
-      type-detect: 4.0.8
-    dev: false
-
-=======
->>>>>>> bd5f0ad7
   /deep-equal/1.1.1:
     resolution: {integrity: sha512-yd9c5AdiqVcR+JjcwUQb9DkhJc8ngNr0MahEBGvDiJw8puWab2yZlh+nkasOnZP+EGTAP6rRp2JzJhJZzvNF8g==}
     dependencies:
@@ -5273,39 +4960,6 @@
       is-symbol: 1.0.4
     dev: true
 
-<<<<<<< HEAD
-  /esbuild/0.16.16:
-    resolution: {integrity: sha512-24JyKq10KXM5EBIgPotYIJ2fInNWVVqflv3gicIyQqfmUqi4HvDW1VR790cBgLJHCl96Syy7lhoz7tLFcmuRmg==}
-    engines: {node: '>=12'}
-    hasBin: true
-    requiresBuild: true
-    optionalDependencies:
-      '@esbuild/android-arm': 0.16.16
-      '@esbuild/android-arm64': 0.16.16
-      '@esbuild/android-x64': 0.16.16
-      '@esbuild/darwin-arm64': 0.16.16
-      '@esbuild/darwin-x64': 0.16.16
-      '@esbuild/freebsd-arm64': 0.16.16
-      '@esbuild/freebsd-x64': 0.16.16
-      '@esbuild/linux-arm': 0.16.16
-      '@esbuild/linux-arm64': 0.16.16
-      '@esbuild/linux-ia32': 0.16.16
-      '@esbuild/linux-loong64': 0.16.16
-      '@esbuild/linux-mips64el': 0.16.16
-      '@esbuild/linux-ppc64': 0.16.16
-      '@esbuild/linux-riscv64': 0.16.16
-      '@esbuild/linux-s390x': 0.16.16
-      '@esbuild/linux-x64': 0.16.16
-      '@esbuild/netbsd-x64': 0.16.16
-      '@esbuild/openbsd-x64': 0.16.16
-      '@esbuild/sunos-x64': 0.16.16
-      '@esbuild/win32-arm64': 0.16.16
-      '@esbuild/win32-ia32': 0.16.16
-      '@esbuild/win32-x64': 0.16.16
-    dev: false
-
-=======
->>>>>>> bd5f0ad7
   /escalade/3.1.1:
     resolution: {integrity: sha512-k0er2gUkLf8O0zKJiAhmkTnJlTvINGv7ygDNPbeIsX/TJjGJZHuh9B2UxbsaEkmlEo9MfhrSzmhIlhRlI2GXnw==}
     engines: {node: '>=6'}
@@ -6214,13 +5868,6 @@
     resolution: {integrity: sha512-DyFP3BM/3YHTQOCUL/w0OZHR0lpKeGrxotcHWcqNEdnltqFwXVfhEBQ94eIo34AfQpo0rGki4cyIiftY06h2Fg==}
     engines: {node: 6.* || 8.* || >= 10.*}
 
-<<<<<<< HEAD
-  /get-func-name/2.0.0:
-    resolution: {integrity: sha512-Hm0ixYtaSZ/V7C8FJrtZIuBBI+iSgL+1Aq82zSu8VQNB4S3Gk8e7Qs3VwBDJAhmRZcFqkl3tQu36g/Foh5I5ig==}
-    dev: false
-
-=======
->>>>>>> bd5f0ad7
   /get-intrinsic/1.1.3:
     resolution: {integrity: sha512-QJVz1Tj7MS099PevUG5jvnt9tSkXN8K14dxQlikJuPt4uD9hHAHjLyLBiLR5zELelBdD9QNRAXZzsJx0WaDL9A==}
     dependencies:
@@ -7323,13 +6970,6 @@
     hasBin: true
     dev: true
 
-<<<<<<< HEAD
-  /jsonc-parser/3.2.0:
-    resolution: {integrity: sha512-gfFQZrcTc8CnKXp6Y4/CBT3fTc0OVuDofpre4aEeEpSBPV5X5v4+Vmx+8snU7RLPrNHPKSgLxGo9YuQzz20o+w==}
-    dev: false
-
-=======
->>>>>>> bd5f0ad7
   /jsonfile/4.0.0:
     resolution: {integrity: sha512-m6F1R3z8jjlf2imQHS2Qez5sjKWQzbuuhuJ/FKYFRZvPE3PuHcSMVZzfsLhGVOkfd20obL5SWEBew5ShlquNxg==}
     optionalDependencies:
@@ -7539,14 +7179,6 @@
       json5: 2.2.1
     dev: true
 
-<<<<<<< HEAD
-  /local-pkg/0.4.2:
-    resolution: {integrity: sha512-mlERgSPrbxU3BP4qBqAvvwlgW4MTg78iwJdGGnv7kibKjWcJksrG3t6LB5lXI93wXRDvG4NpUgJFmTG4T6rdrg==}
-    engines: {node: '>=14'}
-    dev: false
-
-=======
->>>>>>> bd5f0ad7
   /locate-path/5.0.0:
     resolution: {integrity: sha512-t7hw9pI+WvuwNJXwk5zVHpyhIqzg2qTlklJOf0mVxGSbe3Fp2VieZcduNYjaLDoy6p9uGpQEGWG87WpMKlNq8g==}
     engines: {node: '>=8'}
@@ -7611,15 +7243,6 @@
     dependencies:
       js-tokens: 4.0.0
 
-<<<<<<< HEAD
-  /loupe/2.3.6:
-    resolution: {integrity: sha512-RaPMZKiMy8/JruncMU5Bt6na1eftNoo++R4Y+N2FrxkDVTrGvcyzFTsaGif4QTeKESheMGegbhw6iUAq+5A8zA==}
-    dependencies:
-      get-func-name: 2.0.0
-    dev: false
-
-=======
->>>>>>> bd5f0ad7
   /lowercase-keys/3.0.0:
     resolution: {integrity: sha512-ozCC6gdQ+glXOQsveKD0YsDy8DSQFjDTz4zyzEHNV5+JP5D62LmfDZ6o1cycFx9ouG940M5dE8C8CTewdj2YWQ==}
     engines: {node: ^12.20.0 || ^14.13.1 || >=16.0.0}
@@ -7773,18 +7396,6 @@
     engines: {node: '>= 8.0.0'}
     dev: true
 
-<<<<<<< HEAD
-  /mlly/1.0.0:
-    resolution: {integrity: sha512-QL108Hwt+u9bXdWgOI0dhzZfACovn5Aen4Xvc8Jasd9ouRH4NjnrXEiyP3nVvJo91zPlYjVRckta0Nt2zfoR6g==}
-    dependencies:
-      acorn: 8.8.1
-      pathe: 1.0.0
-      pkg-types: 1.0.1
-      ufo: 1.0.1
-    dev: false
-
-=======
->>>>>>> bd5f0ad7
   /ms/2.0.0:
     resolution: {integrity: sha512-Tpp60P6IUJDTuOq/5Z8cdskzJujfwqfOTkrwIwj7IRISpnkJnT6SyJ4PCPnGMoFjC9ddhal5KVIYtAt97ix05A==}
     dev: true
@@ -8214,21 +7825,6 @@
     resolution: {integrity: sha512-gDKb8aZMDeD/tZWs9P6+q0J9Mwkdl6xMV8TjnGP3qJVJ06bdMgkbBlLU8IdfOsIsFz2BW1rNVT3XuNEl8zPAvw==}
     engines: {node: '>=8'}
 
-<<<<<<< HEAD
-  /pathe/0.2.0:
-    resolution: {integrity: sha512-sTitTPYnn23esFR3RlqYBWn4c45WGeLcsKzQiUpXJAyfcWkolvlYpV8FLo7JishK946oQwMFUCHXQ9AjGPKExw==}
-    dev: false
-
-  /pathe/1.0.0:
-    resolution: {integrity: sha512-nPdMG0Pd09HuSsr7QOKUXO2Jr9eqaDiZvDwdyIhNG5SHYujkQHYKDfGQkulBxvbDHz8oHLsTgKN86LSwYzSHAg==}
-    dev: false
-
-  /pathval/1.1.1:
-    resolution: {integrity: sha512-Dp6zGqpTdETdR63lehJYPeIOqpiNBNtc7BpWSLrOje7UaIsE5aY92r/AunQA7rsXvet3lrJ3JnZX29UPTKXyKQ==}
-    dev: false
-
-=======
->>>>>>> bd5f0ad7
   /perfect-freehand/1.2.0:
     resolution: {integrity: sha512-h/0ikF1M3phW7CwpZ5MMvKnfpHficWoOEyr//KVNTxV4F6deRK1eYMtHyBKEAKFK0aXIEUK9oBvlF6PNXMDsAw==}
     dev: false
@@ -8281,17 +7877,6 @@
       find-up: 4.1.0
     dev: true
 
-<<<<<<< HEAD
-  /pkg-types/1.0.1:
-    resolution: {integrity: sha512-jHv9HB+Ho7dj6ItwppRDDl0iZRYBD0jsakHXtFgoLr+cHSF6xC+QL54sJmWxyGxOLYSHm0afhXhXcQDQqH9z8g==}
-    dependencies:
-      jsonc-parser: 3.2.0
-      mlly: 1.0.0
-      pathe: 1.0.0
-    dev: false
-
-=======
->>>>>>> bd5f0ad7
   /playwright-core/1.29.1:
     resolution: {integrity: sha512-20Ai3d+lMkWpI9YZYlxk8gxatfgax5STW8GaMozAHwigLiyiKQrdkt7gaoT9UQR8FIVDg6qVXs9IoZUQrDjIIg==}
     engines: {node: '>=14'}
@@ -8306,18 +7891,6 @@
       picocolors: 1.0.0
       source-map-js: 1.0.2
 
-<<<<<<< HEAD
-  /postcss/8.4.21:
-    resolution: {integrity: sha512-tP7u/Sn/dVxK2NnruI4H9BG+x+Wxz6oeZ1cJ8P6G/PZY0IKk4k/63TDsQf2kQq3+qoJeLm2kIBUNlZe3zgb4Zg==}
-    engines: {node: ^10 || ^12 || >=14}
-    dependencies:
-      nanoid: 3.3.4
-      picocolors: 1.0.0
-      source-map-js: 1.0.2
-    dev: false
-
-=======
->>>>>>> bd5f0ad7
   /preferred-pm/3.0.3:
     resolution: {integrity: sha512-+wZgbxNES/KlJs9q40F/1sfOd/j7f1O9JaHcW5Dsn3aUUOZg3L2bjpVUcKV2jvtElYfoTuQiNeMfQJ4kwUAhCQ==}
     engines: {node: '>=10'}
@@ -8830,17 +8403,6 @@
       fsevents: 2.3.2
     dev: true
 
-<<<<<<< HEAD
-  /rollup/3.9.1:
-    resolution: {integrity: sha512-GswCYHXftN8ZKGVgQhTFUJB/NBXxrRGgO2NCy6E8s1rwEJ4Q9/VttNqcYfEvx4dTo4j58YqdC3OVztPzlKSX8w==}
-    engines: {node: '>=14.18.0', npm: '>=8.0.0'}
-    hasBin: true
-    optionalDependencies:
-      fsevents: 2.3.2
-    dev: false
-
-=======
->>>>>>> bd5f0ad7
   /run-parallel/1.2.0:
     resolution: {integrity: sha512-5l4VyZR86LZ/lDxZTR6jqL8AFE2S0IFLMP26AbjsLVADxHdhB/c0GUsH+y39UfCi3dzz8OlQuPmnaJOMoDHQBA==}
     dependencies:
@@ -9244,15 +8806,6 @@
     engines: {node: '>=8'}
     dev: true
 
-<<<<<<< HEAD
-  /strip-literal/1.0.0:
-    resolution: {integrity: sha512-5o4LsH1lzBzO9UFH63AJ2ad2/S2AVx6NtjOcaz+VTT2h1RiRvbipW72z8M/lxEhcPHDBQwpDrnTF7sXy/7OwCQ==}
-    dependencies:
-      acorn: 8.8.1
-    dev: false
-
-=======
->>>>>>> bd5f0ad7
   /styled-jsx/5.0.7_react@18.2.0:
     resolution: {integrity: sha512-b3sUzamS086YLRuvnaDigdAewz1/EFYlHpYBP5mZovKEdQQOIIYq8lApylub3HHZ6xFjV051kkGU7cudJmrXEA==}
     engines: {node: '>= 12.0.0'}
@@ -9399,23 +8952,6 @@
       xtend: 2.1.2
     dev: false
 
-<<<<<<< HEAD
-  /tinybench/2.3.1:
-    resolution: {integrity: sha512-hGYWYBMPr7p4g5IarQE7XhlyWveh1EKhy4wUBS1LrHXCKYgvz+4/jCqgmJqZxxldesn05vccrtME2RLLZNW7iA==}
-    dev: false
-
-  /tinypool/0.3.0:
-    resolution: {integrity: sha512-NX5KeqHOBZU6Bc0xj9Vr5Szbb1j8tUHIeD18s41aDJaPeC5QTdEhK0SpdpUrZlj2nv5cctNcSjaKNanXlfcVEQ==}
-    engines: {node: '>=14.0.0'}
-    dev: false
-
-  /tinyspy/1.0.2:
-    resolution: {integrity: sha512-bSGlgwLBYf7PnUsQ6WOc6SJ3pGOcd+d8AA6EUnLDDM0kWEstC1JIlSZA3UNliDXhd9ABoS7hiRBDCu+XP/sf1Q==}
-    engines: {node: '>=14.0.0'}
-    dev: false
-
-=======
->>>>>>> bd5f0ad7
   /tmp/0.0.33:
     resolution: {integrity: sha512-jRCJlojKnZ3addtTOjdIqoRuPEKBvNXcGYqzO6zWZX8KfKEpnGY5jfggJQ3EjKuu8D4bJRr0y+cYJFmYbImXGw==}
     engines: {node: '>=0.6.0'}
@@ -9622,13 +9158,6 @@
     engines: {node: '>=0.1.14'}
     dev: true
 
-<<<<<<< HEAD
-  /ufo/1.0.1:
-    resolution: {integrity: sha512-boAm74ubXHY7KJQZLlXrtMz52qFvpsbOxDcZOnw/Wf+LS4Mmyu7JxmzD4tDLtUQtmZECypJ0FrCz4QIe6dvKRA==}
-    dev: false
-
-=======
->>>>>>> bd5f0ad7
   /unbox-primitive/1.0.2:
     resolution: {integrity: sha512-61pPlCD9h51VoreyJ0BReideM3MDKMKnh6+V9L08331ipq6Q8OFXZYiqP6n/tbHx4s5I9uRhcye6BrbkizkBDw==}
     dependencies:
@@ -9769,110 +9298,6 @@
       spdx-expression-parse: 3.0.1
     dev: true
 
-<<<<<<< HEAD
-  /vite-node/0.26.3_@types+node@18.11.18:
-    resolution: {integrity: sha512-Te2bq0Bfvq6XiO718I+1EinMjpNYKws6SNHKOmVbILAQimKoZKDd+IZLlkaYcBXPpK3HFe2U80k8Zw+m3w/a2w==}
-    engines: {node: '>=v14.16.0'}
-    hasBin: true
-    dependencies:
-      debug: 4.3.4
-      mlly: 1.0.0
-      pathe: 0.2.0
-      source-map: 0.6.1
-      source-map-support: 0.5.21
-      vite: 4.0.4_@types+node@18.11.18
-    transitivePeerDependencies:
-      - '@types/node'
-      - less
-      - sass
-      - stylus
-      - sugarss
-      - supports-color
-      - terser
-    dev: false
-
-  /vite/4.0.4_@types+node@18.11.18:
-    resolution: {integrity: sha512-xevPU7M8FU0i/80DMR+YhgrzR5KS2ORy1B4xcX/cXLsvnUWvfHuqMmVU6N0YiJ4JWGRJJsLCgjEzKjG9/GKoSw==}
-    engines: {node: ^14.18.0 || >=16.0.0}
-    hasBin: true
-    peerDependencies:
-      '@types/node': '>= 14'
-      less: '*'
-      sass: '*'
-      stylus: '*'
-      sugarss: '*'
-      terser: ^5.4.0
-    peerDependenciesMeta:
-      '@types/node':
-        optional: true
-      less:
-        optional: true
-      sass:
-        optional: true
-      stylus:
-        optional: true
-      sugarss:
-        optional: true
-      terser:
-        optional: true
-    dependencies:
-      '@types/node': 18.11.18
-      esbuild: 0.16.16
-      postcss: 8.4.21
-      resolve: 1.22.1
-      rollup: 3.9.1
-    optionalDependencies:
-      fsevents: 2.3.2
-    dev: false
-
-  /vitest/0.26.3:
-    resolution: {integrity: sha512-FmHxU9aUCxTi23keF3vxb/Qp0lYXaaJ+jRLGOUmMS3qVTOJvgGE+f1VArupA6pEhaG2Ans4X+zV9dqM5WISMbg==}
-    engines: {node: '>=v14.16.0'}
-    hasBin: true
-    peerDependencies:
-      '@edge-runtime/vm': '*'
-      '@vitest/browser': '*'
-      '@vitest/ui': '*'
-      happy-dom: '*'
-      jsdom: '*'
-    peerDependenciesMeta:
-      '@edge-runtime/vm':
-        optional: true
-      '@vitest/browser':
-        optional: true
-      '@vitest/ui':
-        optional: true
-      happy-dom:
-        optional: true
-      jsdom:
-        optional: true
-    dependencies:
-      '@types/chai': 4.3.4
-      '@types/chai-subset': 1.3.3
-      '@types/node': 18.11.18
-      acorn: 8.8.1
-      acorn-walk: 8.2.0
-      chai: 4.3.7
-      debug: 4.3.4
-      local-pkg: 0.4.2
-      source-map: 0.6.1
-      strip-literal: 1.0.0
-      tinybench: 2.3.1
-      tinypool: 0.3.0
-      tinyspy: 1.0.2
-      vite: 4.0.4_@types+node@18.11.18
-      vite-node: 0.26.3_@types+node@18.11.18
-    transitivePeerDependencies:
-      - less
-      - sass
-      - stylus
-      - sugarss
-      - supports-color
-      - terser
-    dev: false
-
-=======
->>>>>>> bd5f0ad7
   /void-elements/3.1.0:
     resolution: {integrity: sha512-Dhxzh5HZuiHQhbvTW9AMetFfBHDMYpo23Uo9btPXgdYP+3T5S+p+jgNy7spra+veYhBP2dCSgxR/i2Y02h5/6w==}
     engines: {node: '>=0.10.0'}
